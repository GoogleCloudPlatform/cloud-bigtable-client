--- conflicted
+++ resolved
@@ -63,11 +63,7 @@
     <dependency>
       <groupId>com.google.cloud.bigtable</groupId>
       <artifactId>bigtable-metrics-api</artifactId>
-<<<<<<< HEAD
       <version>${bigtable-client-core.version}</version>
-=======
-      <version>2.0.0-alpha1-SNAPSHOT</version> <!-- {x-version-update:bigtable-client-parent:current} -->
->>>>>>> c59ae7ba
     </dependency>
     <!-- Since opencensus-api is a transitive dep, we have to shade its impl as well.
     Otherwise the -api will be permanently severed from the impl and exporters -->
