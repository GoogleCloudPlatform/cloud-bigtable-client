--- conflicted
+++ resolved
@@ -18,6 +18,7 @@
 import io.netty.channel.EventLoopGroup;
 import io.netty.channel.nio.NioEventLoopGroup;
 
+import java.io.Closeable;
 import java.io.IOException;
 import java.net.InetAddress;
 import java.nio.file.FileSystems;
@@ -33,7 +34,6 @@
 import com.google.cloud.bigtable.config.BigtableOptions;
 import com.google.cloud.bigtable.config.CredentialFactory;
 import com.google.cloud.bigtable.config.Logger;
-import com.google.cloud.bigtable.grpc.ClientCloseHandler;
 import com.google.cloud.bigtable.grpc.ChannelOptions;
 import com.google.cloud.bigtable.grpc.RetryOptions;
 import com.google.common.base.Preconditions;
@@ -223,15 +223,12 @@
     bigtableOptionsBuilder.setCustomEventLoopGroup(elg);
 
     bigtableOptionsBuilder.setChannelOptions(createChannelOptions(configuration));
-<<<<<<< HEAD
-    createChannelOptions(configuration).addClientCloseHandler(new ClientCloseHandler() {
+    createChannelOptions(configuration).addClientCloseHandler(new Closeable() {
       @Override
       public void close() throws IOException {
         elg.shutdownGracefully();
       }
     });
-=======
->>>>>>> f92df7b7
 
     return bigtableOptionsBuilder.build();
   }
@@ -330,7 +327,7 @@
 
     ChannelOptions channelOptions = channelOptionsBuilder.build();
 
-    channelOptions.addClientCloseHandler(new ClientCloseHandler() {
+    channelOptions.addClientCloseHandler(new Closeable() {
       @Override
       public void close() throws IOException {
         retryExecutor.shutdownNow();
