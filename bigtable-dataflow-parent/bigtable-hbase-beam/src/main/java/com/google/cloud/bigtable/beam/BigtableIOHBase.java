--- conflicted
+++ resolved
@@ -89,17 +89,11 @@
       }
     };
 
-<<<<<<< HEAD
     abstract SerializableConfiguration getSerializableConfiguration();
     abstract String getProjectId();
     abstract String getInstanceId();
     abstract String getTableId();
     abstract SerializableScan getSerializableScan();
-=======
-    private final SerializableConfiguration serializableConfiguration;
-    private final String tableId;
-    private SerializableScan scan = new SerializableScan(new Scan());
->>>>>>> 521974ca
 
     @Override
     public abstract String toString();
@@ -138,12 +132,7 @@
      * Attach a {@link RowFilter} and potentially a {@link ByteKeyRange} to a {@link Read}.
      */
     public Read withScan(Scan scan) {
-<<<<<<< HEAD
       return toBuilder().setScan(scan).build();
-=======
-      this.scan = new SerializableScan(scan);
-      return this;
->>>>>>> 521974ca
     }
 
     @Override
