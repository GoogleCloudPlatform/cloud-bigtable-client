/*
 * Copyright 2015 Google Inc. All Rights Reserved.
 *
 * Licensed under the Apache License, Version 2.0 (the "License");
 * you may not use this file except in compliance with the License.
 * You may obtain a copy of the License at
 *
 *     http://www.apache.org/licenses/LICENSE-2.0
 *
 * Unless required by applicable law or agreed to in writing, software
 * distributed under the License is distributed on an "AS IS" BASIS,
 * WITHOUT WARRANTIES OR CONDITIONS OF ANY KIND, either express or implied.
 * See the License for the specific language governing permissions and
 * limitations under the License.
 */
package com.google.cloud.bigtable.dataflow;

import static com.google.common.base.Preconditions.checkArgument;
import static com.google.common.base.Strings.isNullOrEmpty;

import java.io.IOException;
import java.io.Serializable;
import java.util.ArrayList;
import java.util.Collections;
import java.util.List;
import java.util.NoSuchElementException;
import java.util.concurrent.atomic.AtomicLong;

import org.slf4j.Logger;
import org.slf4j.LoggerFactory;
import org.apache.hadoop.conf.Configuration;
import org.apache.hadoop.hbase.HConstants;
import org.apache.hadoop.hbase.TableName;
import org.apache.hadoop.hbase.client.BufferedMutator;
import org.apache.hadoop.hbase.client.BufferedMutator.ExceptionListener;
import org.apache.hadoop.hbase.client.BufferedMutatorParams;
import org.apache.hadoop.hbase.client.Connection;
import org.apache.hadoop.hbase.client.Delete;
import org.apache.hadoop.hbase.client.Mutation;
import org.apache.hadoop.hbase.client.Put;
import org.apache.hadoop.hbase.client.RegionLocator;
import org.apache.hadoop.hbase.client.Result;
import org.apache.hadoop.hbase.client.RetriesExhaustedWithDetailsException;
import org.apache.hadoop.hbase.client.Scan;
import org.apache.hadoop.hbase.client.Table;
import org.apache.hadoop.hbase.util.Bytes;

import com.google.api.client.util.Lists;
import com.google.api.client.util.Preconditions;
import com.google.bigtable.repackaged.com.google.cloud.config.BigtableOptions;
import com.google.bigtable.repackaged.com.google.cloud.config.BulkOptions;
import com.google.bigtable.repackaged.com.google.cloud.grpc.BigtableDataClient;
import com.google.bigtable.repackaged.com.google.cloud.grpc.BigtableSession;
import com.google.bigtable.repackaged.com.google.cloud.grpc.BigtableTableName;
import com.google.bigtable.repackaged.com.google.cloud.grpc.scanner.ResultScanner;
import com.google.bigtable.repackaged.com.google.cloud.hbase.BigtableOptionsFactory;
import com.google.bigtable.repackaged.com.google.cloud.hbase.adapters.Adapters;
import com.google.bigtable.repackaged.com.google.com.google.bigtable.v2.Row;
import com.google.bigtable.repackaged.com.google.com.google.bigtable.v2.SampleRowKeysRequest;
import com.google.bigtable.repackaged.com.google.com.google.bigtable.v2.SampleRowKeysResponse;
import com.google.bigtable.repackaged.com.google.protobuf.BigtableZeroCopyByteStringUtil;
import com.google.bigtable.repackaged.com.google.protobuf.ByteString;
import com.google.cloud.bigtable.dataflow.coders.HBaseMutationCoder;
import com.google.cloud.bigtable.dataflow.coders.HBaseResultArrayCoder;
import com.google.cloud.bigtable.dataflow.coders.HBaseResultCoder;
import com.google.cloud.dataflow.sdk.Pipeline;
import com.google.cloud.dataflow.sdk.coders.AtomicCoder;
import com.google.cloud.dataflow.sdk.coders.Coder;
import com.google.cloud.dataflow.sdk.coders.CoderRegistry;
import com.google.cloud.dataflow.sdk.io.BoundedSource;
import com.google.cloud.dataflow.sdk.io.BoundedSource.BoundedReader;
import com.google.cloud.dataflow.sdk.io.range.ByteKey;
import com.google.cloud.dataflow.sdk.io.range.ByteKeyRange;
import com.google.cloud.dataflow.sdk.io.range.ByteKeyRangeTracker;
import com.google.cloud.dataflow.sdk.options.PipelineOptions;
import com.google.cloud.dataflow.sdk.transforms.Aggregator;
import com.google.cloud.dataflow.sdk.transforms.DoFn;
import com.google.cloud.dataflow.sdk.transforms.PTransform;
import com.google.cloud.dataflow.sdk.transforms.ParDo;
import com.google.cloud.dataflow.sdk.transforms.Sum;
import com.google.cloud.dataflow.sdk.values.KV;
import com.google.cloud.dataflow.sdk.values.PCollection;
import com.google.cloud.dataflow.sdk.values.PDone;
import com.google.common.annotations.VisibleForTesting;

/**
 * <p>
 * Utilities to create {@link com.google.cloud.dataflow.sdk.transforms.PTransform}s for reading and
 * writing <a href="https://cloud.google.com/bigtable/">Google Cloud Bigtable</a> entities in a
 * Cloud Dataflow pipeline.
 * </p>
 *
 * <p>
 * Google Cloud Bigtable offers you a fast, fully managed, massively scalable NoSQL database service
 * that's ideal for web, mobile, and Internet of Things applications requiring terabytes to
 * petabytes of data. Unlike comparable market offerings, Cloud Bigtable doesn't require you to
 * sacrifice speed, scale, or cost efficiency when your applications grow. Cloud Bigtable has been
 * battle-tested at Google for more than 10 years--it's the database driving major applications such
 * as Google Analytics and Gmail.
 * </p>
 *
 * <p>
 * To use {@link CloudBigtableIO}, users must use gcloud to get a credential for Cloud Bigtable:
 *
 * <pre>
 * $ gcloud auth login
 * </pre>
 *
 * <p>
 * To read a {@link PCollection} from a table, with an optional
 * {@link Scan}, use {@link CloudBigtableIO#read(CloudBigtableScanConfiguration)}:
 * </p>
 *
 * <pre>
 * {@code
 * PipelineOptions options = PipelineOptionsFactory.fromArgs(args).create();
 * Pipeline p = Pipeline.create(options);
 * PCollection<Result> = p.apply(
 *   Read.from(CloudBigtableIO.read(
 *      new CloudBigtableScanConfiguration.Builder()
 *          .withProjectId("project-id")
 *          .withInstanceId("instance-id")
 *          .withTableId("table-id")
 *          .build())));
 * }
 * </pre>
 *
 * <p>
 * To write a {@link PCollection} to a table, use
 * {@link CloudBigtableIO#writeToTable(CloudBigtableTableConfiguration)}:
 * </p>
 *
 * <pre>
 * {@code
 * PipelineOptions options =
 *     PipelineOptionsFactory.fromArgs(args).create();
 * Pipeline p = Pipeline.create(options);
 * PCollection<Mutation> mutationCollection = ...;
 * mutationCollection.apply(
 *   CloudBigtableIO.writeToTable(
 *      new CloudBigtableScanConfiguration.Builder()
 *          .withProjectId("project-id")
 *          .withInstanceId("instance-id")
 *          .withTableId("table-id")
 *          .build()));
 * }
 * </pre>
 */

public class CloudBigtableIO {

  enum CoderType {
    RESULT,
    RESULT_ARRAY;
  }

  private static AtomicCoder<Result> RESULT_CODER = new HBaseResultCoder();
  private static AtomicCoder<Result[]> RESULT_ARRAY_CODER = new HBaseResultArrayCoder();

  @SuppressWarnings("rawtypes")
  private static AtomicCoder HBASE_MUTATION_CODER = new HBaseMutationCoder();

  @SuppressWarnings("rawtypes")
  public static Coder getCoder(CoderType type) {
    switch (type) {
      case RESULT:
        return RESULT_CODER;

      case RESULT_ARRAY:
        return RESULT_ARRAY_CODER;

      default:
        throw new IllegalArgumentException("Can't get a coder for type: " + type.name());
    }
  }

  /**
   * Performs a {@link ResultScanner#next()} or {@link ResultScanner#next(int)}.  It also checks if
   * the ResultOutputType marks the last value in the {@link ResultScanner}.
   *
   * @param <ResultOutputType> is either a {@link Result} or {@link Result}[];
   */
  @VisibleForTesting
  interface ScanIterator<ResultOutputType> extends Serializable {
    /**
     * Get the next unit of work.
     *
     * @param resultScanner The {@link ResultScanner} on which to operate.
     * @param rangeTracker The {@link ByteKeyRangeTracker} that defines the range in which to get results.
     */
    ResultOutputType next(ResultScanner<Row> resultScanner, ByteKeyRangeTracker rangeTracker)
        throws IOException;

    /**
     * Is the work complete? Checks for null in the case of {@link Result}, or empty in the case of
     * an array of Results.
     *
     * @param result The current result.
     */
    boolean isCompletionMarker(ResultOutputType result);

    /**
     * This is used to figure out how many results were read.  This is more useful for {@link Result}[].
     *
     * @param result The current result.
     */
    long getRowCount(ResultOutputType result);
  }

  /** Iterates the {@link ResultScanner} via {@link ResultScanner#next()}. */
  static final ScanIterator<Result> RESULT_ADVANCER =
      new ScanIterator<Result>() {
        private static final long serialVersionUID = 1L;

        @Override
        public Result next(ResultScanner<Row> resultScanner, ByteKeyRangeTracker rangeTracker)
            throws IOException {
          Row row = resultScanner.next();
          if (row == null || !rangeTracker.tryReturnRecordAt(true, toByteKey(row.getKey()))) {
            return null;
          }
          return Adapters.ROW_ADAPTER.adaptResponse(row);
        }

        @Override
        public boolean isCompletionMarker(Result result) {
          return result == null;
        }

        @Override
        public long getRowCount(Result result) {
          return result == null ? 0 : 1;
        }
      };

  /**
   * Iterates the {@link ResultScanner} via {@link ResultScanner#next(int)}.
   */
  static final class ResultArrayIterator implements ScanIterator<Result[]> {
    private static final long serialVersionUID = 1L;
    private final int arraySize;

    public ResultArrayIterator(int arraySize) {
      this.arraySize = arraySize;
    }

    @Override
    public Result[] next(ResultScanner<Row> resultScanner, ByteKeyRangeTracker rangeTracker)
        throws IOException {
      List<Result> results = new ArrayList<>();
      for (int i = 0; i < arraySize; i++) {
        Row row = resultScanner.next();
        if (row == null) {
          // The scan completed.
          break;
        }
        ByteKey key = toByteKey(row.getKey());
        if (!rangeTracker.tryReturnRecordAt(true, key)) {
          // A split occurred and the split key was before this key.
          break;
        }
        results.add(Adapters.ROW_ADAPTER.adaptResponse(row));
      }
      return results.toArray(new Result[results.size()]);
    }

    @Override
    public boolean isCompletionMarker(Result[] result) {
      return result == null || result.length == 0;
    }

    @Override
    public long getRowCount(Result[] result) {
      return result == null ? 0 : result.length;
    }
  }

  /**
   * A {@link BoundedSource} for a Cloud Bigtable {@link Table}, which is potentially filtered by a
   * {@link Scan}.
   */
  @SuppressWarnings("serial")
  static abstract class AbstractSource<ResultOutputType> extends BoundedSource<ResultOutputType> {
    protected static final Logger SOURCE_LOG = LoggerFactory.getLogger(AbstractSource.class);
    protected static final long SIZED_BASED_MAX_SPLIT_COUNT = 4_000;
    static final long COUNT_MAX_SPLIT_COUNT= 15_360;

    /**
     * Configuration for a Cloud Bigtable connection, a table, and an optional scan.
     */
<<<<<<< HEAD
    protected final CloudBigtableScanConfiguration configuration;
    protected final String coderTypeName;
=======
    private final CloudBigtableScanConfiguration configuration;
    protected final int coderTypeOrdinal;
>>>>>>> c94fd83e
    protected final ScanIterator<ResultOutputType> scanIterator;

    private transient List<SampleRowKeysResponse> sampleRowKeys;

    AbstractSource(
        CloudBigtableScanConfiguration configuration,
        CoderType coderType,
        ScanIterator<ResultOutputType> scanIterator) {
      this.configuration = configuration;
      this.coderTypeName = coderType.name();
      this.scanIterator = scanIterator;
    }

    @SuppressWarnings("unchecked")
    @Override
    public Coder<ResultOutputType> getDefaultOutputCoder() {
      return getCoder(CoderType.valueOf(coderTypeName));
    }

    // TODO: Move the splitting logic to bigtable-hbase, and separate concerns between dataflow needs
    // and Cloud Bigtable logic.
    protected List<SourceWithKeys<ResultOutputType>> getSplits(long desiredBundleSizeBytes) throws Exception {
      desiredBundleSizeBytes = Math.max(getEstimatedSizeBytes(null) / SIZED_BASED_MAX_SPLIT_COUNT,
        desiredBundleSizeBytes);
      byte[] scanStartKey = getConfiguration().getStartRow();
      byte[] scanEndKey = getConfiguration().getStopRow();
      List<SourceWithKeys<ResultOutputType>> splits = new ArrayList<>();
      byte[] startKey = HConstants.EMPTY_START_ROW;
      long lastOffset = 0;
      for (SampleRowKeysResponse response : getSampleRowKeys()) {
        byte[] endKey = response.getRowKey().toByteArray();
        // Avoid empty regions.
        if (Bytes.equals(startKey, endKey) && startKey.length > 0) {
          continue;
        }

        long offset = response.getOffsetBytes();
        // Get all the start/end key ranges that match the user supplied Scan.  See
        // https://github.com/apache/hbase/blob/master/hbase-server/src/main/java/org/apache/hadoop/hbase/mapreduce/TableInputFormatBase.java#L298
        // for original logic.
        if (isWithinRange(scanStartKey, scanEndKey, startKey, endKey)) {
          byte[] splitStart = null;
          byte[] splitStop = null;
          if (scanStartKey.length == 0 || Bytes.compareTo(startKey, scanStartKey) >= 0) {
            splitStart = startKey;
          } else {
            splitStart = scanStartKey;
          }

          if ((scanEndKey.length == 0 || Bytes.compareTo(endKey, scanEndKey) <= 0)
              && endKey.length > 0) {
            splitStop = endKey;
          } else {
            splitStop = scanEndKey;
          }
          splits.addAll(split(offset - lastOffset, desiredBundleSizeBytes, splitStart, splitStop));
        }
        lastOffset = offset;
        startKey = endKey;
      }
      // Create one last region if the last region doesn't reach the end or there are no regions.
      byte[] endKey = HConstants.EMPTY_END_ROW;
      if (!Bytes.equals(startKey, endKey) && scanEndKey.length == 0) {
        splits.add(createSourceWithKeys(startKey, endKey, 0));
      }
      return reduceSplits(splits);
    }

    private List<SourceWithKeys<ResultOutputType>>
        reduceSplits(List<SourceWithKeys<ResultOutputType>> splits) {
      if (splits.size() < COUNT_MAX_SPLIT_COUNT) {
        return splits;
      }
      List<SourceWithKeys<ResultOutputType>> reducedSplits = new ArrayList<>();
      SourceWithKeys<ResultOutputType> start = null;
      SourceWithKeys<ResultOutputType> lastSeen = null;
      int numberToCombine = (int) ((splits.size() + COUNT_MAX_SPLIT_COUNT - 1) / COUNT_MAX_SPLIT_COUNT);
      int counter = 0;
      long size = 0;
      for (SourceWithKeys<ResultOutputType> source : splits) {
        if (counter == 0) {
          start = source;
        }
        size += source.getEstimatedSize();
        counter++;
        lastSeen = source;
        if (counter == numberToCombine) {
          reducedSplits.add(createSourceWithKeys(start.getConfiguration().getStartRow(), source.getConfiguration().getStopRow(), size));
          counter = 0;
          size = 0;
          start = null;
        }
      }
      if (start != null) {
        reducedSplits.add(createSourceWithKeys(start.getConfiguration().getStartRow(), lastSeen.getConfiguration().getStopRow(), size));
      }
      return reducedSplits;
    }

    /**
     * Checks if the range of the region is within the range of the scan.
     */
    protected static boolean isWithinRange(byte[] scanStartKey, byte[] scanEndKey,
        byte[] startKey, byte[] endKey) {
      return (scanStartKey.length == 0 || endKey.length == 0
              || Bytes.compareTo(scanStartKey, endKey) < 0)
          && (scanEndKey.length == 0 || Bytes.compareTo(scanEndKey, startKey) > 0);
    }

    /**
     * Performs a call to get sample row keys from
     * {@link BigtableDataClient#sampleRowKeys(SampleRowKeysRequest)} if they are not yet cached.
     * The sample row keys give information about tablet key boundaries and estimated sizes.
     */
    public synchronized List<SampleRowKeysResponse> getSampleRowKeys() throws IOException {
      if (sampleRowKeys == null) {
        BigtableOptions bigtableOptions = getConfiguration().toBigtableOptions();
        try (BigtableSession session = new BigtableSession(bigtableOptions)) {
          BigtableTableName tableName =
              bigtableOptions.getInstanceName().toTableName(getConfiguration().getTableId());
          SampleRowKeysRequest request =
              SampleRowKeysRequest.newBuilder().setTableName(tableName.toString()).build();
          sampleRowKeys = session.getDataClient().sampleRowKeys(request);
        }
      }
      return sampleRowKeys;
    }

    @VisibleForTesting
    void setSampleRowKeys(List<SampleRowKeysResponse> sampleRowKeys) {
      this.sampleRowKeys = sampleRowKeys;
    }

    /**
     * Validates the existence of the table in the configuration.
     */
    @Override
    public void validate() {
      CloudBigtableIO.validateTableConfig(getConfiguration());
    }

    /**
     * Gets an estimated size based on data returned from {@link #getSampleRowKeys}. The estimate
     * will be high if a {@link Scan} is set on the {@link CloudBigtableScanConfiguration}; in such
     * cases, the estimate will not take the Scan into account, and will return a larger estimate
     * than what the {@link CloudBigtableIO.Reader} will actually read.
     *
     * @param options The pipeline options.
     * @return The estimated size of the data, in bytes.
     * @throws IOException
     */
    @Override
    public long getEstimatedSizeBytes(PipelineOptions options) throws IOException {
      long totalEstimatedSizeBytes = 0;

      byte[] scanStartKey = getConfiguration().getStartRow();
      byte[] scanEndKey = getConfiguration().getStopRow();

      byte[] startKey = HConstants.EMPTY_START_ROW;
      long lastOffset = 0;
      for (SampleRowKeysResponse response : getSampleRowKeys()) {
        byte[] currentEndKey = response.getRowKey().toByteArray();
        // Avoid empty regions.
        if (Bytes.equals(startKey, currentEndKey) && startKey.length != 0) {
          continue;
        }
        long offset = response.getOffsetBytes();
        if (isWithinRange(scanStartKey, scanEndKey, startKey, currentEndKey)) {
          totalEstimatedSizeBytes += (offset - lastOffset);
        }
        lastOffset = offset;
        startKey = currentEndKey;
      }
      SOURCE_LOG.info("Estimated size in bytes: " + totalEstimatedSizeBytes);

      return totalEstimatedSizeBytes;
    }

    /**
     * Checks whether the pipeline produces sorted keys.
     *
     * <p>NOTE: HBase supports reverse scans, but Cloud Bigtable does not.
     *
     * @param options The pipeline options.
     * @return Whether the pipeline produces sorted keys.
     */
    @Override
    public boolean producesSortedKeys(PipelineOptions options) throws Exception {
      return true;
    }

    /**
     * Splits the region based on the start and stop key. Uses
     * {@link Bytes#split(byte[], byte[], int)} under the covers.
     * @throws IOException
     */
    protected List<SourceWithKeys<ResultOutputType>> split(long regionSize, long desiredBundleSizeBytes,
        byte[] startKey, byte[] stopKey) throws IOException {
      Preconditions.checkState(desiredBundleSizeBytes > 0);
      int splitCount = (int) Math.ceil((double) (regionSize) / (double) (desiredBundleSizeBytes));

      if (splitCount < 2 || stopKey.length == 0 || Bytes.compareTo(startKey,stopKey) >= 0) {
        return Collections.singletonList(createSourceWithKeys(startKey, stopKey, regionSize));
      } else {
        if (stopKey.length > 0) {
          Preconditions.checkState(Bytes.compareTo(startKey, stopKey) <= 0,
            "Source keys not in order: [%s, %s]", Bytes.toStringBinary(startKey),
            Bytes.toStringBinary(stopKey));
          Preconditions.checkState(regionSize > 0, "Source size must be positive", regionSize);
        }
        byte[][] splitKeys = Bytes.split(startKey, stopKey, splitCount - 1);
        Preconditions.checkState(splitCount + 1 == splitKeys.length);
        List<SourceWithKeys<ResultOutputType>> result = new ArrayList<>();
        for (int i = 0; i < splitCount; i++) {
          result.add(createSourceWithKeys(splitKeys[i], splitKeys[i + 1], regionSize));
        }
        return result;
      }
    }

    @VisibleForTesting
    SourceWithKeys<ResultOutputType> createSourceWithKeys(byte[] startKey, byte[] stopKey,
        long size) {
<<<<<<< HEAD
      return new SourceWithKeys<>(
          configuration.withKeys(startKey, stopKey),
          CoderType.valueOf(coderTypeName),
          scanIterator,
=======
      CloudBigtableScanConfiguration updatedConfig =
          augmentConfiguration(getConfiguration(), startKey, stopKey);
      return new SourceWithKeys<>(updatedConfig, CoderType.values()[coderTypeOrdinal], scanIterator,
>>>>>>> c94fd83e
          size);
    }

    /**
     * Creates a reader that will scan the entire table based on the {@link Scan} in the
     * configuration.
     * @return A reader for the table.
     */
    @Override
<<<<<<< HEAD
    public BoundedSource.BoundedReader<ResultOutputType> createReader(PipelineOptions options)
        throws IOException {
      return new CloudBigtableIO.Reader<>(this, scanIterator);
    }

    public CloudBigtableScanConfiguration getConfiguration() {
=======
    public BoundedSource.BoundedReader<ResultOutputType> createReader(PipelineOptions options) {
      return new CloudBigtableIO.Reader<>(this, scanIterator);
    }

    /**
     * @return the configuration
     */
    protected CloudBigtableScanConfiguration getConfiguration() {
>>>>>>> c94fd83e
      return configuration;
    }
  }

  /**
   * A {@link BoundedSource} for a Cloud Bigtable {@link Table}, which is potentially filtered by a
   * {@link Scan}.
   */
  public static class Source<ResultOutputType> extends AbstractSource<ResultOutputType> {
    private static final long serialVersionUID = -5580115943635114126L;

    Source(
        CloudBigtableScanConfiguration configuration,
        CoderType coderType,
        ScanIterator<ResultOutputType> scanIterator) {
      super(configuration, coderType, scanIterator);
    }

    // TODO: Add a method on the server side that will be a more precise split based on server-side
    // statistics
    /**
     * Splits the table based on keys that belong to tablets, known as "regions" in the HBase API.
     * The current implementation uses the HBase {@link RegionLocator} interface, which calls
     * {@link BigtableDataClient#sampleRowKeys(SampleRowKeysRequest)} under the covers. A
     * {@link SourceWithKeys} may correspond to a single region or a portion of a region.
     * <p>
     * If a split is smaller than a single region, the split is calculated based on the assumption
     * that the data is distributed evenly between the region's startKey and stopKey. That
     * assumption may not be correct for any specific start/stop key combination.
     * </p>
     * <p>
     * This method is called internally by Cloud Dataflow. Do not call it directly.
     * </p>
     * @param desiredBundleSizeBytes The desired size for each bundle, in bytes.
     * @param options The pipeline options.
     * @return A list of sources split into groups.
     */
    @Override
    public List<? extends BoundedSource<ResultOutputType>> splitIntoBundles(
        long desiredBundleSizeBytes, PipelineOptions options) throws Exception {
      // Update the desiredBundleSizeBytes in order to limit the number of splits to
      // MAX_SPLIT_COUNT.  This is an extremely rough estimate for large scale jobs.  There is
      // currently a hard limit on both the count of Sources as well as the sum of the sizes of
      // serialized Sources.  This solution will not work for large workloads for cases where either
      // the row key sizes are large, or the scan is large.
      //
      // TODO: Work on a more robust algorithm for splitting that works for more cases.
      List<? extends BoundedSource<ResultOutputType>> splits = getSplits(desiredBundleSizeBytes);
      SOURCE_LOG.info("Creating {} splits.", splits.size());
      SOURCE_LOG.debug("Created splits {}.", splits);
      return splits;
    }

    /**
     * Gets an estimated size based on data returned from {@link BigtableDataClient#sampleRowKeys}.
     * The estimate will be high if a {@link Scan} is set on the {@link CloudBigtableScanConfiguration};
     * in such cases, the estimate will not take the Scan into account, and will return a larger estimate
     * than what the {@link CloudBigtableIO.Reader} will actually read.
     *
     * @param options The pipeline options.
     * @return The estimated size of the data, in bytes.
     */
    @Override
    public long getEstimatedSizeBytes(PipelineOptions options) throws IOException {
      long totalEstimatedSizeBytes = 0;

      byte[] scanStartKey = getConfiguration().getStartRow();
      byte[] scanEndKey = getConfiguration().getStopRow();

      byte[] startKey = HConstants.EMPTY_START_ROW;
      long lastOffset = 0;
      for (SampleRowKeysResponse response : getSampleRowKeys()) {
        byte[] currentEndKey = response.getRowKey().toByteArray();
        // Avoid empty regions.
        if (Bytes.equals(startKey, currentEndKey) && startKey.length != 0) {
          continue;
        }
        long offset = response.getOffsetBytes();
        if (isWithinRange(scanStartKey, scanEndKey, startKey, currentEndKey)) {
          totalEstimatedSizeBytes += (offset - lastOffset);
        }
        lastOffset = offset;
        startKey = currentEndKey;
      }
      SOURCE_LOG.info("Estimated size in bytes: " + totalEstimatedSizeBytes);

      return totalEstimatedSizeBytes;
    }
  }

  /**
   * A {@link BoundedSource} for a Cloud Bigtable {@link Table} with a start/stop key range, along
   * with a potential filter via a {@link Scan}.
   */
  protected static class SourceWithKeys<ResultOutputType> extends AbstractSource<ResultOutputType> {
    private static final long serialVersionUID = 1L;
    /**
     * An estimate of the size of the source, in bytes.
     *
     * <p>NOTE: This value is a guesstimate. It could be significantly off, especially if there is
     * a {@link Scan} selected in the configuration. It will also be off if the start and stop
     * keys are calculated via
     * {@link CloudBigtableIO.Source#splitIntoBundles(long, PipelineOptions)}.
     */
    private final long estimatedSize;

    protected SourceWithKeys(
        CloudBigtableScanConfiguration configuration,
        CoderType coderType,
        ScanIterator<ResultOutputType> scanIterator,
        long estimatedSize) {
      super(configuration, coderType, scanIterator);

      byte[] stopRow = configuration.getStopRow();
      if (stopRow.length > 0) {
        byte[] startRow = configuration.getStartRow();
        if (Bytes.compareTo(startRow, stopRow) >= 0) {
          throw new IllegalArgumentException(String.format(
            "Source keys not in order: [%s, %s]", Bytes.toStringBinary(startRow),
            Bytes.toStringBinary(stopRow)));
        }
        Preconditions.checkState(estimatedSize > 0, "Source size must be positive",
            estimatedSize);
      }
      this.estimatedSize = estimatedSize;
      SOURCE_LOG.debug("Source with split: {}.", this);
    }

    /**
     * Gets an estimate of the size of the source.
     *
     * <p>NOTE: This value is a guesstimate. It could be significantly off, especially if there is
     * a{@link Scan} selected in the configuration. It will also be off if the start and stop keys
     * are calculated via {@link Source#splitIntoBundles(long, PipelineOptions)}.
     *
     * @param options The pipeline options.
     * @return The estimated size of the source, in bytes.
     */
    @Override
    public long getEstimatedSizeBytes(PipelineOptions options) {
      return estimatedSize;
    }

    public long getEstimatedSize() {
      return estimatedSize;
    }

    // TODO: Add a method on the server side that will be a more precise split based on server-
    // side statistics
    /**
     * Splits the bundle based on the assumption that the data is distributed evenly between
     * startKey and stopKey. That assumption may not be correct for any specific
     * start/stop key combination.
     *
     * <p>This method is called internally by Cloud Dataflow. Do not call it directly.
     *
     * @param desiredBundleSizeBytes The desired size for each bundle, in bytes.
     * @param options The pipeline options.
     * @return A list of sources split into groups.
     */
    @Override
    public List<? extends BoundedSource<ResultOutputType>> splitIntoBundles(long desiredBundleSizeBytes,
        PipelineOptions options) throws Exception {
      List<? extends BoundedSource<ResultOutputType>> newSplits = split(estimatedSize,
        desiredBundleSizeBytes, getConfiguration().getStartRow(), getConfiguration().getStopRow());
      SOURCE_LOG.trace("Splitting split {} into {}", this, newSplits);
      return newSplits;
    }

<<<<<<< HEAD
=======
    public byte[] getStartRow() {
      return getConfiguration().getStartRow();
    }

    public byte[] getStopRow() {
      return getConfiguration().getStopRow();
    }

>>>>>>> c94fd83e
    @Override
    public String toString() {
      return String.format("Split start: '%s', end: '%s', size: %d.",
        Bytes.toStringBinary(getConfiguration().getStartRow()),
        Bytes.toStringBinary(getConfiguration().getStopRow()),
        estimatedSize);
    }
  }
  /**
   * Reads rows for a specific {@link Table}, usually filtered by a {@link Scan}.
   */
  @VisibleForTesting
<<<<<<< HEAD
  static class Reader<Results> extends BoundedReader<Results> {
    private static final Logger READER_LOG = LoggerFactory.getLogger(Reader.class);

    private CloudBigtableIO.AbstractSource<Results> source;
    private final ScanIterator<Results> scanIterator;

    @VisibleForTesting volatile BigtableSession session;
    @VisibleForTesting volatile ResultScanner<Row> scanner;
    private volatile Results current;
=======
  static class Reader<ResultOutputType> extends BoundedReader<ResultOutputType> {
    private static final Logger READER_LOG = LoggerFactory.getLogger(Reader.class);

    private CloudBigtableIO.AbstractSource<ResultOutputType> source;
    private final ScanIterator<ResultOutputType> scanIterator;

    private volatile BigtableSession session;
    private volatile ResultScanner<Row> scanner;
    private volatile ResultOutputType current;
>>>>>>> c94fd83e
    protected long workStart;
    private final AtomicLong rowsRead = new AtomicLong();
    private final ByteKeyRangeTracker rangeTracker;

<<<<<<< HEAD
    Reader(AbstractSource<Results> source, ScanIterator<Results> scanIterator) {
=======
    @VisibleForTesting
    Reader(CloudBigtableIO.AbstractSource<ResultOutputType> source,
        ScanIterator<ResultOutputType> scanIterator) {
>>>>>>> c94fd83e
      this.source = source;
      this.scanIterator = scanIterator;
      this.rangeTracker = ByteKeyRangeTracker.of(source.getConfiguration().toByteKeyRange());
    }

    /**
<<<<<<< HEAD
     * Calls {@link ResultScanner#next()}.
     */
    @Override
    public boolean advance() throws IOException {
      current = scanIterator.next(scanner, rangeTracker);
      rowsRead.addAndGet(scanIterator.getRowCount(current));
      return !scanIterator.isCompletionMarker(current);
    }

    /**
=======
>>>>>>> c94fd83e
     * Creates a {@link Connection}, {@link Table} and {@link ResultScanner} and advances to the
     * next {@link Result}.
      */
    @Override
    public boolean start() throws IOException {
      long connectionStart = System.currentTimeMillis();
      initializeScanner();
      workStart = System.currentTimeMillis();
      READER_LOG.info("{} Starting work. Creating Scanner took: {} ms.",
        this,
        workStart - connectionStart);
      return advance();
    }

    @VisibleForTesting
    void initializeScanner() throws IOException {
<<<<<<< HEAD
      Configuration hbaseConfig = source.configuration.toHBaseConfig();
      hbaseConfig.set(BigtableOptionsFactory.BIGTABLE_DATA_CHANNEL_COUNT_KEY, "1");
      session = new BigtableSession(BigtableOptionsFactory.fromConfiguration(hbaseConfig));
      scanner = session.getDataClient().readRows(source.configuration.getRequest());
    }

    @Override
    public final Double getFractionConsumed() {
      return rangeTracker.getFractionConsumed();
    }

    /**
     * Attempt to split the work by some percent of the ByteKeyRange based on a lexicographical
     * split (and not statistics about the underlying table, which would be better, but that
     * information does not exist).
     */
    @Override
    public final synchronized BoundedSource<Results> splitAtFraction(double fraction) {
      ByteKey splitKey;
      final ByteKeyRange range = source.configuration.toByteKeyRange();
      try {
        splitKey = range.interpolateKey(fraction);
      } catch (IllegalArgumentException e) {
        READER_LOG.info("%s: Failed to interpolate key for fraction %s.", range, fraction);
        return null;
      }

      READER_LOG.debug("Proposing to split {} at fraction {} (key {})", rangeTracker, fraction,
        splitKey);

      if (!rangeTracker.trySplitAtPosition(splitKey)) {
        return null;
      }

      long estimatedSizeBytes = -1;
      try {
        estimatedSizeBytes = source.getEstimatedSizeBytes(null);
      } catch (IOException e) {
        READER_LOG.info("%s: Failed to get estimated size for key for fraction %s.", range, fraction);
        return null;
      }
      long newEstimatedSize = (long) (fraction * estimatedSizeBytes);
      byte[] splitKeyBytes = splitKey.getBytes();
      SourceWithKeys<Results> residual = source.createSourceWithKeys(splitKeyBytes,
        range.getEndKey().getBytes(), estimatedSizeBytes - newEstimatedSize);
      this.source = this.source.createSourceWithKeys(range.getStartKey().getBytes(), splitKeyBytes,
        newEstimatedSize);
      return residual;
=======
      Configuration hbaseConfig = source.getConfiguration().toHBaseConfig();
      hbaseConfig.set(BigtableOptionsFactory.BIGTABLE_DATA_CHANNEL_COUNT_KEY, "1");
      session = new BigtableSession(BigtableOptionsFactory.fromConfiguration(hbaseConfig));
      scanner = session.getDataClient().readRows(source.getConfiguration().getRequest());
    }

    /**
     * Calls {@link ResultScanner#next()}.
     */
    @Override
    public boolean advance() throws IOException {
      current = scanIterator.next(scanner);
      rowsRead.addAndGet(scanIterator.getRowCount(current));
      return !scanIterator.isCompletionMarker(current);
    }

    @VisibleForTesting
    protected void setSession(BigtableSession session) {
      this.session = session;
    }

    @VisibleForTesting
    protected void setScanner(ResultScanner<Row> scanner) {
      this.scanner = scanner;
>>>>>>> c94fd83e
    }

    /**
     * Closes the {@link ResultScanner}, {@link Table}, and {@link Connection}.
     */
    @Override
    public void close() throws IOException {
      scanner.close();
      session.close();
      long totalOps = getRowsReadCount();
      long elapsedTimeMs = System.currentTimeMillis() - workStart;
      long operationsPerSecond = totalOps * 1000 / elapsedTimeMs;
      READER_LOG.info(
          "{} Complete: {} operations in {} ms. That's {} operations/sec",
          this,
          totalOps,
          elapsedTimeMs,
          operationsPerSecond);
    }

    @VisibleForTesting
    long getRowsReadCount() {
      return rowsRead.get();
    }

    @Override
    public final ResultOutputType getCurrent() throws NoSuchElementException {
      return current;
    }

    @Override
    public final synchronized BoundedSource<ResultOutputType> getCurrentSource() {
      return source;
    }

    @Override
    public String toString() {
<<<<<<< HEAD
      return String.format(
          "Reader for: ['%s' - '%s']",
          Bytes.toStringBinary(source.configuration.getStartRow()),
          Bytes.toStringBinary(source.configuration.getStopRow()));
=======
      CloudBigtableScanConfiguration configuration = source.getConfiguration();
      return String.format("Reader for: ['%s' - '%s']",
        Bytes.toStringBinary(configuration.getStartRow()),
        Bytes.toStringBinary(configuration.getStopRow()));
>>>>>>> c94fd83e
    }
  }

  ///////////////////// Write Class /////////////////////////////////

  /**
   * Initializes the coders for the Cloud Bigtable Write {@link PTransform}. Sets up {@link Coder}s
   * required to serialize HBase {@link Put}, {@link Delete}, and {@link Mutation} objects. See
   * {@link HBaseMutationCoder} for additional implementation details.
   *
   * @return The {@link Pipeline} for chaining convenience.
   */
  @SuppressWarnings("unchecked")
  public static Pipeline initializeForWrite(Pipeline p) {
    // This enables the serialization of various Mutation types in the pipeline.
    CoderRegistry registry = p.getCoderRegistry();

    // MutationCoder only supports Puts and Deletes. It will throw exceptions for Increment
    // and Append since they are not idempotent. Put is logically idempotent if the column family
    // has a single version(); multiple versions are fine for most cases.  If it's not, add
    // a timestamp to the Put to make it fully idempotent.
    registry.registerCoder(Put.class, HBASE_MUTATION_CODER);
    registry.registerCoder(Delete.class, HBASE_MUTATION_CODER);
    registry.registerCoder(Mutation.class, HBASE_MUTATION_CODER);

    return p;
  }



  /**
   * A {@link DoFn} that can write either a bounded or unbounded {@link PCollection} of
   * {@link Mutation}s to a table specified via a {@link CloudBigtableTableConfiguration} using the
   * BufferedMutator.
   */
  public static class CloudBigtableSingleTableBufferedWriteFn
      extends AbstractCloudBigtableTableDoFn<Mutation, Void> {
    private static final long serialVersionUID = 2L;
    private transient BufferedMutator mutator;
    private final String tableName;

    // Stats
    private final Aggregator<Long, Long> mutationsCounter;
    private final Aggregator<Long, Long> exceptionsCounter;

    public CloudBigtableSingleTableBufferedWriteFn(CloudBigtableTableConfiguration config) {
      super(config);
      tableName = config.getTableId();
      mutationsCounter = createAggregator("mutations", new Sum.SumLongFn());
      exceptionsCounter = createAggregator("exceptions", new Sum.SumLongFn());
    }

    private synchronized BufferedMutator getBufferedMutator(Context context)
        throws IOException {
      if (mutator == null) {
        ExceptionListener listener = createExceptionListener(context);
        BufferedMutatorParams params = new BufferedMutatorParams(TableName.valueOf(tableName))
            .writeBufferSize(BulkOptions.BIGTABLE_MAX_MEMORY_DEFAULT).listener(listener);
        mutator = getConnection().getBufferedMutator(params);
      }
      return mutator;
    }

    protected ExceptionListener createExceptionListener(final Context context) {
      return new ExceptionListener() {
        @Override
        public void onException(RetriesExhaustedWithDetailsException exception,
            BufferedMutator mutator) throws RetriesExhaustedWithDetailsException {
          logExceptions(context, exception);
          throw exception;
        }
      };
    }

    /**
     * Performs an asynchronous mutation via {@link BufferedMutator#mutate(Mutation)}.
     */
    @Override
    public void processElement(ProcessContext context) throws Exception {
      Mutation mutation = context.element();
      if (DOFN_LOG.isTraceEnabled()) {
        DOFN_LOG.trace("Persisting {}", Bytes.toStringBinary(mutation.getRow()));
      }
      getBufferedMutator(context).mutate(mutation);
      mutationsCounter.addValue(1L);
    }

    /**
     * Closes the {@link BufferedMutator} and {@link Connection}.
     */
    @Override
    public void finishBundle(Context context) throws Exception {
      try {
        if (mutator != null) {
          mutator.close();
        }
      } catch (RetriesExhaustedWithDetailsException exception) {
        exceptionsCounter.addValue((long) exception.getCauses().size());
        logExceptions(context, exception);
        rethrowException(exception);
      } finally {
        // Close the connection to clean up resources.
        super.finishBundle(context);
      }
    }
  }

  /**
   * A {@link DoFn} that can write either a bounded or unbounded {@link PCollection} of
   * {@link Mutation}s to a table specified via a {@link CloudBigtableTableConfiguration} doing a
   * a single mutation per processElement call.
   */
  public static class CloudBigtableSingleTableSerialWriteFn
      extends AbstractCloudBigtableTableDoFn<Mutation, Void> {
    // Enables the use of this class instead of the buffered mutator one.
    public static final String DO_SERIAL_WRITES = "google.bigtable.dataflow.singletable.serial";

    private static final long serialVersionUID = 2L;
    private transient Table table;
    private final String tableId;

    // Stats
    private final Aggregator<Long, Long> mutationsCounter;

    public CloudBigtableSingleTableSerialWriteFn(CloudBigtableTableConfiguration config) {
      super(config);
      tableId = config.getTableId();

      mutationsCounter = createAggregator("mutations", new Sum.SumLongFn());
    }

    private synchronized Table getTable() throws IOException {
      if (table == null) {
        table = getConnection().getTable(TableName.valueOf(tableId));
      }
      return table;
    }

    /**
     * Performs an asynchronous mutation via {@link BufferedMutator#mutate(Mutation)}.
     */
    @Override
    public void processElement(ProcessContext context) throws Exception {
      Mutation mutation = context.element();
      if (DOFN_LOG.isTraceEnabled()) {
        DOFN_LOG.trace("Persisting {}", Bytes.toStringBinary(mutation.getRow()));
      }

      if (mutation instanceof Put) {
        getTable().put((Put) mutation);
      } else if (mutation instanceof Delete) {
        getTable().delete((Delete) mutation);
      } else {
        throw new IllegalArgumentException("Encountered unsupported mutation type: " + mutation.getClass());
      }

      mutationsCounter.addValue(1L);
    }

    /**
     * Closes the {@link Table} and {@link Connection}.
     */
    @Override
    public void finishBundle(Context context) throws Exception {
      try {
        if (table != null) {
          table.close();
        }
      } finally {
        // Close the connection to clean up resources.
        super.finishBundle(context);
      }
    }
  }

  /**
   * A {@link DoFn} that can write either a bounded or unbounded {@link PCollection} of {@link KV}
   * of (String tableName, List of {@link Mutation}s) to the specified table.
   *
   * <p>NOTE: This {@link DoFn} will write {@link Put}s and {@link Delete}s, not {@link
   * org.apache.hadoop.hbase.client.Append}s and {@link org.apache.hadoop.hbase.client.Increment}s.
   * This limitation exists because if the batch fails partway through, Appends/Increments might be
   * re-run, causing the {@link Mutation} to be executed twice, which is never the user's intent.
   * Re-running a Delete will not cause any differences.  Re-running a Put isn't normally a problem,
   * but might cause problems in some cases when the number of versions supported by the column
   * family is greater than one.  In a case where multiple versions could be a problem, it's best to
   * add a timestamp to the {@link Put}.
   */
  public static class CloudBigtableMultiTableWriteFn extends
  AbstractCloudBigtableTableDoFn<KV<String, Iterable<Mutation>>, Void> {
    private static final long serialVersionUID = 2L;

    // Stats
    private final Aggregator<Long, Long> mutationsCounter;

    public CloudBigtableMultiTableWriteFn(CloudBigtableConfiguration config) {
      super(config);

      mutationsCounter = createAggregator("mutations", new Sum.SumLongFn());
    }

    /**
     * Uses the connection to create a new {@link Table} to write the {@link Mutation}s to.
     *
     * <p>NOTE: This method does not create a new table in Cloud Bigtable. The table must already
     * exist.
     *
     * @param context The context for the {@link DoFn}.
     */
    @Override
    public void processElement(ProcessContext context) throws Exception {
      KV<String, Iterable<Mutation>> element = context.element();
      String tableName = element.getKey();
      try (Table t = getConnection().getTable(TableName.valueOf(tableName))) {
        List<Mutation> mutations = Lists.newArrayList(element.getValue());
        int mutationCount = mutations.size();
        t.batch(mutations, new Object[mutationCount]);
        mutationsCounter.addValue((long) mutationCount);
      } catch (RetriesExhaustedWithDetailsException exception) {
        logExceptions(context, exception);
        rethrowException(exception);
      }
    }
  }

  /**
   * A {@link PTransform} that wraps around a {@link DoFn} that will write {@link Mutation}s to
   * Cloud Bigtable.
   */
  public static class CloudBigtableWriteTransform<T> extends PTransform<PCollection<T>, PDone> {
    private static final long serialVersionUID = -2888060194257930027L;

    private final DoFn<T, Void> function;

    public CloudBigtableWriteTransform(DoFn<T, Void> function) {
      this.function = function;
    }

    @Override
    public PDone apply(PCollection<T> input) {
      input.apply(ParDo.of(function));
      return PDone.in(input.getPipeline());
    }
  }

  /**
   * Creates a {@link PTransform} that can write either a bounded or unbounded {@link PCollection}
   * of {@link Mutation}s to a table specified via a {@link CloudBigtableTableConfiguration}.
   *
   * <p>NOTE: This {@link PTransform} will write {@link Put}s and {@link Delete}s, not {@link
   * org.apache.hadoop.hbase.client.Append}s and {@link org.apache.hadoop.hbase.client.Increment}s.
   * This limitation exists because if the batch fails partway through, Appends/Increments might be
   * re-run, causing the {@link Mutation} to be executed twice, which is never the user's intent.
   * Re-running a Delete will not cause any differences.  Re-running a Put isn't normally a problem,
   * but might cause problems in some cases when the number of versions supported by the column
   * family is greater than one.  In a case where multiple versions could be a problem, it's best to
   * add a timestamp to the {@link Put}.
   */
  public static PTransform<PCollection<Mutation>, PDone> writeToTable(
      CloudBigtableTableConfiguration config) {
    validateTableConfig(config);

    DoFn<Mutation, Void> writeFn = null;

    // Provide a way to do serial writes, slower but easier to troubleshoot.
    if (config.getConfiguration().get(
        CloudBigtableSingleTableSerialWriteFn.DO_SERIAL_WRITES) != null) {
      writeFn = new CloudBigtableSingleTableSerialWriteFn(config);
    } else {
      writeFn = new CloudBigtableSingleTableBufferedWriteFn(config);
    }

    return new CloudBigtableWriteTransform<>(writeFn);
  }

   /**
   * Creates a {@link PTransform} that can write either a bounded or unbounded {@link PCollection}
   * of {@link KV} of (String tableName, List of {@link Mutation}s) to the specified table.
   *
   * <p>NOTE: This {@link PTransform} will write {@link Put}s and {@link Delete}s, not {@link
   * org.apache.hadoop.hbase.client.Append}s and {@link org.apache.hadoop.hbase.client.Increment}s.
   * This limitation exists because if the batch fails partway through, Appends/Increments might be
   * re-run, causing the {@link Mutation} to be executed twice, which is never the user's intent.
   * Re-running a Delete will not cause any differences.  Re-running a Put isn't normally a problem,
   * but might cause problems in some cases when the number of versions supported by the column
   * family is greater than one.  In a case where multiple versions could be a problem, it's best to
   * add a timestamp to the {@link Put}.
   */
   public static PTransform<PCollection<KV<String, Iterable<Mutation>>>, PDone>
      writeToMultipleTables(CloudBigtableConfiguration config) {
    validateConfig(config);
    return new CloudBigtableWriteTransform<>(new CloudBigtableMultiTableWriteFn(config));
  }

  /**
   * Creates a {@link BoundedSource} for a Cloud Bigtable {@link Table}, which is potentially
   * filtered by a {@link Scan}.
   */
  public static com.google.cloud.dataflow.sdk.io.BoundedSource<Result>
      read(CloudBigtableScanConfiguration config) {
    return new Source<Result>(config, CoderType.RESULT, RESULT_ADVANCER);
  }

  /**
   * Creates a {@link BoundedSource} for a Cloud Bigtable {@link Table} for multiple
   * {@linkplain Result}s, which is potentially filtered by a {@link Scan}.
   * @param config The CloudBigtableScanConfiguration which defines the connection information,
   *          table and optional scan.
   * @param resultCount The number of results to get per batch
   */
  public static com.google.cloud.dataflow.sdk.io.BoundedSource<Result[]>
      readBulk(CloudBigtableScanConfiguration config, int resultCount) {
    return new Source<>(config, CoderType.RESULT_ARRAY, new ResultArrayIterator(resultCount));
  }

  private static void checkNotNullOrEmpty(String value, String type) {
    checkArgument(
        !isNullOrEmpty(value), "A " + type + " must be set to configure Bigtable properly.");
  }

  private static void validateTableConfig(CloudBigtableTableConfiguration configuration) {
    validateConfig(configuration);
    checkNotNullOrEmpty(configuration.getTableId(), "tableid");
  }

  private static void validateConfig(CloudBigtableConfiguration configuration) {
    checkNotNullOrEmpty(configuration.getProjectId(), "projectId");
    checkNotNullOrEmpty(configuration.getInstanceId(), "instanceId");
  }

  static ByteKey toByteKey(ByteString key) {
    return ByteKey.of(
        com.google.protobuf.BigtableZeroCopyByteStringUtil.wrap(
            BigtableZeroCopyByteStringUtil.zeroCopyGetBytes(key)));
  }
}<|MERGE_RESOLUTION|>--- conflicted
+++ resolved
@@ -288,13 +288,8 @@
     /**
      * Configuration for a Cloud Bigtable connection, a table, and an optional scan.
      */
-<<<<<<< HEAD
     protected final CloudBigtableScanConfiguration configuration;
     protected final String coderTypeName;
-=======
-    private final CloudBigtableScanConfiguration configuration;
-    protected final int coderTypeOrdinal;
->>>>>>> c94fd83e
     protected final ScanIterator<ResultOutputType> scanIterator;
 
     private transient List<SampleRowKeysResponse> sampleRowKeys;
@@ -518,16 +513,10 @@
     @VisibleForTesting
     SourceWithKeys<ResultOutputType> createSourceWithKeys(byte[] startKey, byte[] stopKey,
         long size) {
-<<<<<<< HEAD
       return new SourceWithKeys<>(
           configuration.withKeys(startKey, stopKey),
           CoderType.valueOf(coderTypeName),
           scanIterator,
-=======
-      CloudBigtableScanConfiguration updatedConfig =
-          augmentConfiguration(getConfiguration(), startKey, stopKey);
-      return new SourceWithKeys<>(updatedConfig, CoderType.values()[coderTypeOrdinal], scanIterator,
->>>>>>> c94fd83e
           size);
     }
 
@@ -537,23 +526,12 @@
      * @return A reader for the table.
      */
     @Override
-<<<<<<< HEAD
     public BoundedSource.BoundedReader<ResultOutputType> createReader(PipelineOptions options)
         throws IOException {
       return new CloudBigtableIO.Reader<>(this, scanIterator);
     }
 
     public CloudBigtableScanConfiguration getConfiguration() {
-=======
-    public BoundedSource.BoundedReader<ResultOutputType> createReader(PipelineOptions options) {
-      return new CloudBigtableIO.Reader<>(this, scanIterator);
-    }
-
-    /**
-     * @return the configuration
-     */
-    protected CloudBigtableScanConfiguration getConfiguration() {
->>>>>>> c94fd83e
       return configuration;
     }
   }
@@ -723,8 +701,6 @@
       return newSplits;
     }
 
-<<<<<<< HEAD
-=======
     public byte[] getStartRow() {
       return getConfiguration().getStartRow();
     }
@@ -733,7 +709,6 @@
       return getConfiguration().getStopRow();
     }
 
->>>>>>> c94fd83e
     @Override
     public String toString() {
       return String.format("Split start: '%s', end: '%s', size: %d.",
@@ -746,45 +721,28 @@
    * Reads rows for a specific {@link Table}, usually filtered by a {@link Scan}.
    */
   @VisibleForTesting
-<<<<<<< HEAD
-  static class Reader<Results> extends BoundedReader<Results> {
+  static class Reader<ResultOutputType> extends BoundedReader<ResultOutputType> {
     private static final Logger READER_LOG = LoggerFactory.getLogger(Reader.class);
 
-    private CloudBigtableIO.AbstractSource<Results> source;
-    private final ScanIterator<Results> scanIterator;
+    private CloudBigtableIO.AbstractSource<ResultOutputType> source;
+    private final ScanIterator<ResultOutputType> scanIterator;
 
     @VisibleForTesting volatile BigtableSession session;
     @VisibleForTesting volatile ResultScanner<Row> scanner;
-    private volatile Results current;
-=======
-  static class Reader<ResultOutputType> extends BoundedReader<ResultOutputType> {
-    private static final Logger READER_LOG = LoggerFactory.getLogger(Reader.class);
-
-    private CloudBigtableIO.AbstractSource<ResultOutputType> source;
-    private final ScanIterator<ResultOutputType> scanIterator;
-
-    private volatile BigtableSession session;
-    private volatile ResultScanner<Row> scanner;
     private volatile ResultOutputType current;
->>>>>>> c94fd83e
     protected long workStart;
     private final AtomicLong rowsRead = new AtomicLong();
     private final ByteKeyRangeTracker rangeTracker;
 
-<<<<<<< HEAD
-    Reader(AbstractSource<Results> source, ScanIterator<Results> scanIterator) {
-=======
     @VisibleForTesting
     Reader(CloudBigtableIO.AbstractSource<ResultOutputType> source,
         ScanIterator<ResultOutputType> scanIterator) {
->>>>>>> c94fd83e
       this.source = source;
       this.scanIterator = scanIterator;
       this.rangeTracker = ByteKeyRangeTracker.of(source.getConfiguration().toByteKeyRange());
     }
 
     /**
-<<<<<<< HEAD
      * Calls {@link ResultScanner#next()}.
      */
     @Override
@@ -795,8 +753,6 @@
     }
 
     /**
-=======
->>>>>>> c94fd83e
      * Creates a {@link Connection}, {@link Table} and {@link ResultScanner} and advances to the
      * next {@link Result}.
       */
@@ -813,7 +769,6 @@
 
     @VisibleForTesting
     void initializeScanner() throws IOException {
-<<<<<<< HEAD
       Configuration hbaseConfig = source.configuration.toHBaseConfig();
       hbaseConfig.set(BigtableOptionsFactory.BIGTABLE_DATA_CHANNEL_COUNT_KEY, "1");
       session = new BigtableSession(BigtableOptionsFactory.fromConfiguration(hbaseConfig));
@@ -831,7 +786,7 @@
      * information does not exist).
      */
     @Override
-    public final synchronized BoundedSource<Results> splitAtFraction(double fraction) {
+    public final synchronized BoundedSource<ResultOutputType> splitAtFraction(double fraction) {
       ByteKey splitKey;
       final ByteKeyRange range = source.configuration.toByteKeyRange();
       try {
@@ -857,26 +812,11 @@
       }
       long newEstimatedSize = (long) (fraction * estimatedSizeBytes);
       byte[] splitKeyBytes = splitKey.getBytes();
-      SourceWithKeys<Results> residual = source.createSourceWithKeys(splitKeyBytes,
+      SourceWithKeys<ResultOutputType> residual = source.createSourceWithKeys(splitKeyBytes,
         range.getEndKey().getBytes(), estimatedSizeBytes - newEstimatedSize);
       this.source = this.source.createSourceWithKeys(range.getStartKey().getBytes(), splitKeyBytes,
         newEstimatedSize);
       return residual;
-=======
-      Configuration hbaseConfig = source.getConfiguration().toHBaseConfig();
-      hbaseConfig.set(BigtableOptionsFactory.BIGTABLE_DATA_CHANNEL_COUNT_KEY, "1");
-      session = new BigtableSession(BigtableOptionsFactory.fromConfiguration(hbaseConfig));
-      scanner = session.getDataClient().readRows(source.getConfiguration().getRequest());
-    }
-
-    /**
-     * Calls {@link ResultScanner#next()}.
-     */
-    @Override
-    public boolean advance() throws IOException {
-      current = scanIterator.next(scanner);
-      rowsRead.addAndGet(scanIterator.getRowCount(current));
-      return !scanIterator.isCompletionMarker(current);
     }
 
     @VisibleForTesting
@@ -887,7 +827,6 @@
     @VisibleForTesting
     protected void setScanner(ResultScanner<Row> scanner) {
       this.scanner = scanner;
->>>>>>> c94fd83e
     }
 
     /**
@@ -925,17 +864,10 @@
 
     @Override
     public String toString() {
-<<<<<<< HEAD
       return String.format(
           "Reader for: ['%s' - '%s']",
           Bytes.toStringBinary(source.configuration.getStartRow()),
           Bytes.toStringBinary(source.configuration.getStopRow()));
-=======
-      CloudBigtableScanConfiguration configuration = source.getConfiguration();
-      return String.format("Reader for: ['%s' - '%s']",
-        Bytes.toStringBinary(configuration.getStartRow()),
-        Bytes.toStringBinary(configuration.getStopRow()));
->>>>>>> c94fd83e
     }
   }
 
