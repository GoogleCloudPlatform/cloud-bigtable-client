--- conflicted
+++ resolved
@@ -80,60 +80,36 @@
   public void testMutation() throws InterruptedException {
     when(client.mutateRowAsync(any(MutateRowRequest.class))).thenReturn(future);
     underTest.mutateRowAsync(MutateRowRequest.getDefaultInstance());
-<<<<<<< HEAD
-    Assert.assertTrue(operationAccountant.hasInflightOperations());
+    Assert.assertTrue(underTest.hasInflightRequests());
     future.set("");
-    Assert.assertFalse(operationAccountant.hasInflightOperations());
-=======
-    Assert.assertTrue(underTest.hasInflightRequests());
-    completeCall();
     Assert.assertFalse(underTest.hasInflightRequests());
->>>>>>> 3108c4b1
   }
 
   @Test
   public void testCheckAndMutate() throws InterruptedException {
     when(client.checkAndMutateRowAsync(any(CheckAndMutateRowRequest.class))).thenReturn(future);
     underTest.checkAndMutateRowAsync(CheckAndMutateRowRequest.getDefaultInstance());
-<<<<<<< HEAD
-    Assert.assertTrue(operationAccountant.hasInflightOperations());
+    Assert.assertTrue(underTest.hasInflightRequests());
     future.set("");
-    Assert.assertFalse(operationAccountant.hasInflightOperations());
-=======
-    Assert.assertTrue(underTest.hasInflightRequests());
-    completeCall();
     Assert.assertFalse(underTest.hasInflightRequests());
->>>>>>> 3108c4b1
   }
 
   @Test
   public void testReadWriteModify() throws InterruptedException {
     when(client.readModifyWriteRowAsync(any(ReadModifyWriteRowRequest.class))).thenReturn(future);
     underTest.readModifyWriteRowAsync(ReadModifyWriteRowRequest.getDefaultInstance());
-<<<<<<< HEAD
-    Assert.assertTrue(operationAccountant.hasInflightOperations());
+    Assert.assertTrue(underTest.hasInflightRequests());
     future.set("");
-    Assert.assertFalse(operationAccountant.hasInflightOperations());
-=======
-    Assert.assertTrue(underTest.hasInflightRequests());
-    completeCall();
     Assert.assertFalse(underTest.hasInflightRequests());
->>>>>>> 3108c4b1
   }
 
   @Test
   public void testReadRowsAsync() throws InterruptedException {
     when(client.readRowsAsync(any(ReadRowsRequest.class))).thenReturn(future);
     underTest.readRowsAsync(ReadRowsRequest.getDefaultInstance());
-<<<<<<< HEAD
-    Assert.assertTrue(operationAccountant.hasInflightOperations());
+    Assert.assertTrue(underTest.hasInflightRequests());
     future.set("");
-    Assert.assertFalse(operationAccountant.hasInflightOperations());
-=======
-    Assert.assertTrue(underTest.hasInflightRequests());
-    completeCall();
     Assert.assertFalse(underTest.hasInflightRequests());
->>>>>>> 3108c4b1
   }
 
   @Test
@@ -143,13 +119,8 @@
       underTest.mutateRowAsync(MutateRowRequest.getDefaultInstance());
     } catch(Exception ignored) {
     }
-<<<<<<< HEAD
     future.set(ReadRowsResponse.getDefaultInstance());
-    Assert.assertFalse(operationAccountant.hasInflightOperations());
-=======
-    completeCall();
     Assert.assertFalse(underTest.hasInflightRequests());
->>>>>>> 3108c4b1
   }
 
   @Test
