/*
 * Copyright 2015 Google Inc. All Rights Reserved. Licensed under the Apache License, Version 2.0
 * (the "License"); you may not use this file except in compliance with the License. You may obtain
 * a copy of the License at http://www.apache.org/licenses/LICENSE-2.0 Unless required by applicable
 * law or agreed to in writing, software distributed under the License is distributed on an "AS IS"
 * BASIS, WITHOUT WARRANTIES OR CONDITIONS OF ANY KIND, either express or implied. See the License
 * for the specific language governing permissions and limitations under the License.
 */
package com.google.cloud.bigtable.grpc.async;

import static org.mockito.Matchers.any;
import static org.mockito.Matchers.anyLong;
import static org.mockito.Matchers.same;
import static org.mockito.Mockito.doAnswer;
import static org.mockito.Mockito.doReturn;
import static org.mockito.Mockito.never;
import static org.mockito.Mockito.times;
import static org.mockito.Mockito.verify;
import static org.mockito.Mockito.when;

import java.util.ArrayList;
import java.util.Arrays;
import java.util.Collections;
import java.util.List;
import java.util.concurrent.ExecutionException;
import java.util.concurrent.ExecutorService;
import java.util.concurrent.Executors;
import java.util.concurrent.ScheduledExecutorService;
import java.util.concurrent.ScheduledFuture;
import java.util.concurrent.TimeUnit;
import java.util.concurrent.TimeoutException;
import java.util.concurrent.atomic.AtomicLong;
import java.util.concurrent.atomic.AtomicReference;

import org.junit.Assert;
import org.junit.Before;
import org.junit.Rule;
import org.junit.Test;
import org.junit.runner.RunWith;
import org.junit.runners.JUnit4;
import org.mockito.ArgumentCaptor;
import org.mockito.Mock;
import org.mockito.Mockito;
import org.mockito.MockitoAnnotations;
import org.mockito.invocation.InvocationOnMock;
import org.mockito.stubbing.Answer;

import com.google.api.client.util.NanoClock;
import com.google.bigtable.v2.MutateRowRequest;
import com.google.bigtable.v2.MutateRowResponse;
import com.google.bigtable.v2.MutateRowsRequest;
import com.google.bigtable.v2.MutateRowsRequest.Entry;
import com.google.bigtable.v2.MutateRowsResponse;
import com.google.bigtable.v2.Mutation;
import com.google.bigtable.v2.Mutation.SetCell;
import com.google.cloud.bigtable.config.RetryOptions;
import com.google.cloud.bigtable.config.RetryOptionsUtil;
import com.google.cloud.bigtable.grpc.BigtableDataClient;
import com.google.cloud.bigtable.grpc.BigtableInstanceName;
import com.google.cloud.bigtable.grpc.BigtableTableName;
import com.google.cloud.bigtable.grpc.async.BulkMutation.Batch;
import com.google.cloud.bigtable.grpc.async.BulkMutation.RequestManager;
import com.google.cloud.bigtable.metrics.BigtableClientMetrics;
import com.google.cloud.bigtable.metrics.BigtableClientMetrics.MetricLevel;
import com.google.common.util.concurrent.ListenableFuture;
import com.google.common.util.concurrent.SettableFuture;
import com.google.protobuf.ByteString;

import io.grpc.Status;

/**
 * Tests for {@link BulkMutation}
 */
@SuppressWarnings("rawtypes")
@RunWith(JUnit4.class)
public class TestBulkMutation {
  final static BigtableTableName TABLE_NAME =
      new BigtableInstanceName("project", "instance").toTableName("table");
  private final static ByteString QUALIFIER = ByteString.copyFrom("qual".getBytes());
  private final static int MAX_ROW_COUNT = 10;

<<<<<<< HEAD
  @Rule
  public ExpectedException expectedException = ExpectedException.none();

  @Mock
  AsyncExecutor asyncExecutor;

  @Mock
  ScheduledExecutorService retryExecutorService;

  @Mock
  OperationAccountant operationAccountant;

  @Mock
  ListenableFuture mockFuture;

  @Mock
  NanoClock mockNanoClock;

  RetryOptions retryOptions;
=======
  @Mock private BigtableDataClient client;
  @Mock private ScheduledExecutorService retryExecutorService;
  @Mock private NanoClock nanoClock;
>>>>>>> 1a159f7b

  private AsyncExecutor asyncExecutor;
  private SettableFuture<List<MutateRowsResponse>> future;
  private OperationAccountant operationAccountant;
  private RetryOptions retryOptions;
  private BulkMutation underTest;

  @Before
  public void setup() throws InterruptedException {
    MockitoAnnotations.initMocks(this);
    retryOptions = RetryOptionsUtil.createTestRetryOptions(mockNanoClock);

<<<<<<< HEAD
    when(asyncExecutor.mutateRowsAsync(any(MutateRowsRequest.class), anyLong()))
        .thenReturn(mockFuture);
    when(asyncExecutor.getOperationAccountant()).thenReturn(operationAccountant);

    doAnswer(new Answer<Void>() {
      @Override
      public Void answer(InvocationOnMock invocation) throws Throwable {
        invocation.getArgumentAt(0, Runnable.class).run();
        return null;
      }
    }).when(mockFuture).addListener(any(Runnable.class), any(Executor.class));
    doReturn(true).when(mockFuture).isDone();

    when(operationAccountant.registerComplexOperation(any(ComplexOperationStalenessHandler.class)))
        .then(new Answer<Long>() {
          @Override
          public Long answer(InvocationOnMock invocation) throws Throwable {
            return retryIdGenerator.incrementAndGet();
          }
        });

=======
    future = SettableFuture.create();
    when(client.mutateRowsAsync(any(MutateRowsRequest.class))).thenReturn(future);
    ResourceLimiter resourceLimiter = new ResourceLimiter(1000, 10);
    operationAccountant = new OperationAccountant(resourceLimiter);
    asyncExecutor = new AsyncExecutor(client, operationAccountant);
>>>>>>> 1a159f7b
    underTest = createBulkMutation();
  }

  @Test
  public void testAdd() {
    BulkMutationsStats.reset();
    MutateRowRequest mutateRowRequest = createRequest();
    BulkMutation.RequestManager requestManager = createTestRequestManager();
    requestManager.add(null, BulkMutation.convert(mutateRowRequest));
    Entry entry = Entry.newBuilder()
        .setRowKey(mutateRowRequest.getRowKey())
        .addMutations(mutateRowRequest.getMutations(0))
        .build();
    MutateRowsRequest expected = MutateRowsRequest.newBuilder()
        .setTableName(TABLE_NAME.toString())
        .addEntries(entry)
        .build();
    Assert.assertEquals(expected, requestManager.build());
    Assert.assertEquals(0, BulkMutationsStats.getInstance().getMutationTimer().getCount());
    Assert.assertEquals(0, BulkMutationsStats.getInstance().getMutationMeter().getCount());
    Assert.assertEquals(0, BulkMutationsStats.getInstance().getThrottlingTimer().getCount());
  }

  private RequestManager createTestRequestManager() {
    return new BulkMutation.RequestManager(TABLE_NAME.toString(),
        BigtableClientMetrics.meter(MetricLevel.Trace, "test.bulk"), underTest.clock);
  }

  public static MutateRowRequest createRequest() {
    SetCell setCell = SetCell.newBuilder()
        .setFamilyName("cf1")
        .setColumnQualifier(QUALIFIER)
        .build();
    ByteString rowKey = ByteString.copyFrom("SomeKey".getBytes());
    return MutateRowRequest.newBuilder()
        .setRowKey(rowKey)
        .addMutations(Mutation.newBuilder()
          .setSetCell(setCell))
        .build();
  }

  @Test
  public void testCallableSuccess()
      throws InterruptedException, ExecutionException, TimeoutException {
<<<<<<< HEAD
    BulkMutationsStats.reset();
    long preRunId = retryIdGenerator.get();
    underTest.clock = mockNanoClock;

=======
>>>>>>> 1a159f7b
    ListenableFuture<MutateRowResponse> rowFuture = underTest.add(createRequest());
    setResponse(Status.OK);

    MutateRowResponse result = rowFuture.get(10, TimeUnit.MILLISECONDS);
    Assert.assertTrue(rowFuture.isDone());
    Assert.assertEquals(MutateRowResponse.getDefaultInstance(), result);
<<<<<<< HEAD
    verify(operationAccountant, times(1)).onComplexOperationCompletion(eq(retryIdGenerator.get()));
    Assert.assertNotEquals(0, BulkMutationsStats.getInstance().getMutationTimer().getCount());
    Assert.assertNotEquals(0, BulkMutationsStats.getInstance().getMutationMeter().getCount());
    Assert.assertNotEquals(0, BulkMutationsStats.getInstance().getThrottlingTimer().getCount());
=======
    Assert.assertFalse(operationAccountant.hasInflightOperations());
>>>>>>> 1a159f7b
  }

  @Test
  public void testCallableNotRetriedStatus()
      throws InterruptedException, ExecutionException, TimeoutException {
    ListenableFuture<MutateRowResponse> rowFuture = underTest.add(createRequest());
<<<<<<< HEAD
    ListenableFuture<List<MutateRowsResponse>> rowsFuture = SettableFuture.create();
    when(mockNanoClock.nanoTime()).thenReturn(1l);
    underTest.currentBatch.addCallback(rowsFuture);
=======
    when(nanoClock.nanoTime()).thenReturn(1l);
>>>>>>> 1a159f7b
    Assert.assertFalse(rowFuture.isDone());

    setResponse(Status.NOT_FOUND);

    try {
      rowFuture.get(100, TimeUnit.MILLISECONDS);
    } catch (ExecutionException e) {
      Assert.assertEquals(Status.NOT_FOUND.getCode(), Status.fromThrowable(e).getCode());
      Assert.assertFalse(operationAccountant.hasInflightOperations());
    }
  }

  @Test
  public void testRetriedStatus() throws InterruptedException, ExecutionException {
    ListenableFuture<MutateRowResponse> rowFuture = underTest.add(createRequest());
    Assert.assertFalse(rowFuture.isDone());
    setRpcFailure(Status.DEADLINE_EXCEEDED);

    // Send Deadline exceeded,
<<<<<<< HEAD
    setFuture(io.grpc.Status.DEADLINE_EXCEEDED);
    underTest.flush();
    Assert.assertEquals(preRunId + 1, retryIdGenerator.get());
    when(mockNanoClock.nanoTime()).thenReturn(1l);
=======
    when(nanoClock.nanoTime()).thenReturn(1l);
>>>>>>> 1a159f7b

    // Make sure that the request is scheduled
    Assert.assertFalse(rowFuture.isDone());
    verify(retryExecutorService, times(1)).schedule(any(Runnable.class), anyLong(),
      same(TimeUnit.MILLISECONDS));
    Assert.assertTrue(operationAccountant.hasInflightOperations());

    // Make sure that a second try works.
    future.set(createResponse(Status.OK));
    Assert.assertTrue(rowFuture.isDone());
    Assert.assertFalse(operationAccountant.hasInflightOperations());
  }

  @Test
  public void testCallableTooFewStatuses() throws InterruptedException, ExecutionException {
    ListenableFuture<MutateRowResponse> rowFuture1 = underTest.add(createRequest());
    ListenableFuture<MutateRowResponse> rowFuture2 = underTest.add(createRequest());
<<<<<<< HEAD
    SettableFuture<List<MutateRowsResponse>> rowsFuture =
        SettableFuture.<List<MutateRowsResponse>> create();
=======
>>>>>>> 1a159f7b
    Batch batch = underTest.currentBatch;
    Assert.assertFalse(rowFuture1.isDone());
    Assert.assertFalse(rowFuture2.isDone());
    Assert.assertEquals(2, batch.getRequestCount());

    // Send only one response - this is poor server behavior.
    setResponse(Status.OK);

    when(mockNanoClock.nanoTime()).thenReturn(0l);
    Assert.assertEquals(1, batch.getRequestCount());

    // Make sure that the first request completes, but the second does not.
    Assert.assertTrue(rowFuture1.isDone());
    Assert.assertFalse(rowFuture2.isDone());
    Assert.assertEquals(MutateRowResponse.getDefaultInstance(), rowFuture1.get());
    verify(retryExecutorService, times(1)).schedule(any(Runnable.class), anyLong(),
      same(TimeUnit.MILLISECONDS));
    Assert.assertTrue(operationAccountant.hasInflightOperations());

    // Make sure that only the second request was sent.
    batch.run();
    Assert.assertNull(underTest.currentBatch);
    Assert.assertTrue(rowFuture2.isDone());
    Assert.assertFalse(operationAccountant.hasInflightOperations());
  }

  @Test
  public void testRunOutOfTime() throws InterruptedException, ExecutionException, TimeoutException {
    ListenableFuture<MutateRowResponse> rowFuture = underTest.add(createRequest());
    AtomicLong waitedNanos = setupScheduler();
    setResponse(Status.DEADLINE_EXCEEDED);
    try {
      rowFuture.get(3, TimeUnit.SECONDS);
      Assert.fail("Expected exception");
    } catch (ExecutionException e) {
<<<<<<< HEAD
      Assert.assertEquals(io.grpc.Status.DEADLINE_EXCEEDED.getCode(),
        io.grpc.Status.fromThrowable(e).getCode());
=======
      Assert.assertEquals(Status.DEADLINE_EXCEEDED.getCode(),
        Status.fromThrowable(e).getCode());
>>>>>>> 1a159f7b
    }
    Assert.assertFalse(operationAccountant.hasInflightOperations());
    Assert.assertTrue(
        waitedNanos.get()
            > TimeUnit.MILLISECONDS.toNanos(retryOptions.getMaxElaspedBackoffMillis()));
  }

  @Test
  public void testCallableStale()
      throws InterruptedException, ExecutionException, TimeoutException {
    ListenableFuture<MutateRowResponse> rowFuture = underTest.add(createRequest());
    setResponse(Status.OK);

    MutateRowResponse result = rowFuture.get(10, TimeUnit.MILLISECONDS);
    Assert.assertTrue(rowFuture.isDone());
    Assert.assertEquals(MutateRowResponse.getDefaultInstance(), result);
    Assert.assertFalse(operationAccountant.hasInflightOperations());
  }

  @Test
  public void testRequestTimer() {
    final AtomicLong currentTime = new AtomicLong(System.nanoTime());
    underTest.clock = new NanoClock() {
      @Override
      public long nanoTime() {
        return currentTime.get();
      }
    };
    RequestManager requestManager = createTestRequestManager();
    Assert.assertFalse(requestManager.wasSent());
    requestManager.lastRpcSentTimeNanos = currentTime.get();
    Assert.assertFalse(requestManager.isStale());
    currentTime.addAndGet(BulkMutation.MAX_RPC_WAIT_TIME_NANOS - 1);
    Assert.assertFalse(requestManager.isStale());
    currentTime.addAndGet(2);
    Assert.assertTrue(requestManager.isStale());
  }

  @Test
  public void testConcurrentBatches()
      throws InterruptedException, ExecutionException, TimeoutException {
    final List<ListenableFuture<MutateRowResponse>> futures =
        Collections.synchronizedList(new ArrayList<ListenableFuture<MutateRowResponse>>());
    final MutateRowRequest mutateRowRequest = createRequest();
    final int batchCount = 10;
    final int concurrentBulkMutationCount = 50;

    MutateRowsResponse.Builder responseBuilder = MutateRowsResponse.newBuilder();
    for (int i = 0; i < MAX_ROW_COUNT; i++) {
      responseBuilder.addEntriesBuilder().setIndex(i).getStatusBuilder()
          .setCode(Status.Code.OK.value());
    }
    future.set(Arrays.asList(responseBuilder.build()));
    Runnable r = new Runnable() {
      @Override
      public void run() {
        BulkMutation bulkMutation = createBulkMutation();
        for (int i = 0; i < batchCount * MAX_ROW_COUNT; i++) {
          futures.add(bulkMutation.add(mutateRowRequest));
        }
        bulkMutation.flush();
      }
    };
    ExecutorService pool = Executors.newFixedThreadPool(100);

    for (int i = 0; i < concurrentBulkMutationCount; i++) {
      pool.execute(r);
    }
    pool.shutdown();
    pool.awaitTermination(100, TimeUnit.SECONDS);
    for (ListenableFuture<MutateRowResponse> future : futures) {
      Assert.assertTrue(future.isDone());
    }
    pool.shutdownNow();

    Assert.assertFalse(operationAccountant.hasInflightOperations());
  }

  @Test
  public void testAutoflushDisabled() {
    // buffer a request, with a mocked success
    MutateRowRequest mutateRowRequest = createRequest();
    underTest.add(mutateRowRequest);

    verify(retryExecutorService, never())
        .schedule(any(Runnable.class), anyLong(), any(TimeUnit.class));
  }

  @Test
  public void testAutoflush() throws InterruptedException, ExecutionException {
    // Setup a BulkMutation with autoflush enabled: the scheduled flusher will get captured by the
    // scheduled executor mock
    underTest = new BulkMutation(TABLE_NAME, asyncExecutor, retryOptions,
        retryExecutorService, 1000, 1000000L, 1000L);

    ArgumentCaptor<Runnable> autoflusher = ArgumentCaptor.forClass(Runnable.class);
    ScheduledFuture f = Mockito.mock(ScheduledFuture.class);
    doReturn(f).when(retryExecutorService).schedule(autoflusher.capture(), anyLong(),
      any(TimeUnit.class));

    // buffer a request, with a mocked success (for never it gets invoked)
    MutateRowRequest mutateRowRequest = createRequest();
    underTest.add(mutateRowRequest);

    // Verify that the autoflusher was scheduled
    verify(retryExecutorService, times(1))
        .schedule(autoflusher.capture(), anyLong(), any(TimeUnit.class));

    // Verify that the request wasn't sent
<<<<<<< HEAD
    verify(asyncExecutor, never()).mutateRowsAsync(any(MutateRowsRequest.class), anyLong());
=======
    verify(client, never()).mutateRowsAsync(any(MutateRowsRequest.class));
>>>>>>> 1a159f7b

    // Fake the triggering of the autoflusher
    autoflusher.getValue().run();

    // Verify that the request was sent
<<<<<<< HEAD
    verify(asyncExecutor, times(1)).mutateRowsAsync(any(MutateRowsRequest.class), anyLong());
=======
    verify(client, times(1)).mutateRowsAsync(any(MutateRowsRequest.class));
  }

  private BulkMutation createBulkMutation() {
    return new BulkMutation(TABLE_NAME, asyncExecutor, retryOptions,
        retryExecutorService, MAX_ROW_COUNT, 1000000L, 0);
>>>>>>> 1a159f7b
  }

  private AtomicLong setupScheduler() {
    final AtomicLong waitedNanos = new AtomicLong();
    final long start = System.nanoTime();
    doAnswer(new Answer<Long>() {
      @Override
      public Long answer(InvocationOnMock invocation) throws Throwable {
        return start + waitedNanos.get();
      }
    }).when(mockNanoClock).nanoTime();

    doAnswer(new Answer<ScheduledFuture<?>>() {
      @Override
      public ScheduledFuture<?> answer(InvocationOnMock invocation) throws Throwable {
        waitedNanos
            .addAndGet(TimeUnit.MILLISECONDS.toNanos(invocation.getArgumentAt(1, Long.class)));
        invocation.getArgumentAt(0, Runnable.class).run();
        return null;
      }
    }).when(retryExecutorService).schedule(any(Runnable.class), anyLong(),
      same(TimeUnit.MILLISECONDS));
    return waitedNanos;
  }

  private void setResponse(Status code)
      throws InterruptedException, ExecutionException {
    underTest.flush();
    future.set(createResponse(code));
  }

<<<<<<< HEAD
  protected void setFuture(final io.grpc.Status code)
      throws InterruptedException, ExecutionException {
    when(mockFuture.isDone()).thenReturn(true);
    when(mockFuture.get()).thenAnswer(new Answer<ImmutableList<MutateRowsResponse>>() {
      @Override
      public ImmutableList<MutateRowsResponse> answer(InvocationOnMock invocation)
          throws Throwable {
        MutateRowsResponse.Builder responseBuilder = MutateRowsResponse.newBuilder();
        responseBuilder.addEntriesBuilder()
            .setIndex(0)
            .getStatusBuilder()
                .setCode(code.getCode().value());
        return ImmutableList.of(responseBuilder.build());
      }
    });
=======
  private void setRpcFailure(Status status) {
    Batch batch = underTest.currentBatch;
    underTest.flush();
    batch.performFullRetry(new AtomicReference<Long>(), status);
  }

  private List<MutateRowsResponse> createResponse(Status code) {
    MutateRowsResponse.Builder responseBuilder = MutateRowsResponse.newBuilder();
    responseBuilder.addEntriesBuilder()
        .setIndex(0)
        .getStatusBuilder()
            .setCode(code.getCode().value());
    return Arrays.asList(responseBuilder.build());
>>>>>>> 1a159f7b
  }
}<|MERGE_RESOLUTION|>--- conflicted
+++ resolved
@@ -34,7 +34,6 @@
 
 import org.junit.Assert;
 import org.junit.Before;
-import org.junit.Rule;
 import org.junit.Test;
 import org.junit.runner.RunWith;
 import org.junit.runners.JUnit4;
@@ -79,31 +78,9 @@
   private final static ByteString QUALIFIER = ByteString.copyFrom("qual".getBytes());
   private final static int MAX_ROW_COUNT = 10;
 
-<<<<<<< HEAD
-  @Rule
-  public ExpectedException expectedException = ExpectedException.none();
-
-  @Mock
-  AsyncExecutor asyncExecutor;
-
-  @Mock
-  ScheduledExecutorService retryExecutorService;
-
-  @Mock
-  OperationAccountant operationAccountant;
-
-  @Mock
-  ListenableFuture mockFuture;
-
-  @Mock
-  NanoClock mockNanoClock;
-
-  RetryOptions retryOptions;
-=======
   @Mock private BigtableDataClient client;
   @Mock private ScheduledExecutorService retryExecutorService;
   @Mock private NanoClock nanoClock;
->>>>>>> 1a159f7b
 
   private AsyncExecutor asyncExecutor;
   private SettableFuture<List<MutateRowsResponse>> future;
@@ -114,37 +91,13 @@
   @Before
   public void setup() throws InterruptedException {
     MockitoAnnotations.initMocks(this);
-    retryOptions = RetryOptionsUtil.createTestRetryOptions(mockNanoClock);
-
-<<<<<<< HEAD
-    when(asyncExecutor.mutateRowsAsync(any(MutateRowsRequest.class), anyLong()))
-        .thenReturn(mockFuture);
-    when(asyncExecutor.getOperationAccountant()).thenReturn(operationAccountant);
-
-    doAnswer(new Answer<Void>() {
-      @Override
-      public Void answer(InvocationOnMock invocation) throws Throwable {
-        invocation.getArgumentAt(0, Runnable.class).run();
-        return null;
-      }
-    }).when(mockFuture).addListener(any(Runnable.class), any(Executor.class));
-    doReturn(true).when(mockFuture).isDone();
-
-    when(operationAccountant.registerComplexOperation(any(ComplexOperationStalenessHandler.class)))
-        .then(new Answer<Long>() {
-          @Override
-          public Long answer(InvocationOnMock invocation) throws Throwable {
-            return retryIdGenerator.incrementAndGet();
-          }
-        });
-
-=======
+    retryOptions = RetryOptionsUtil.createTestRetryOptions(nanoClock);
+
     future = SettableFuture.create();
     when(client.mutateRowsAsync(any(MutateRowsRequest.class))).thenReturn(future);
     ResourceLimiter resourceLimiter = new ResourceLimiter(1000, 10);
     operationAccountant = new OperationAccountant(resourceLimiter);
     asyncExecutor = new AsyncExecutor(client, operationAccountant);
->>>>>>> 1a159f7b
     underTest = createBulkMutation();
   }
 
@@ -189,40 +142,20 @@
   @Test
   public void testCallableSuccess()
       throws InterruptedException, ExecutionException, TimeoutException {
-<<<<<<< HEAD
-    BulkMutationsStats.reset();
-    long preRunId = retryIdGenerator.get();
-    underTest.clock = mockNanoClock;
-
-=======
->>>>>>> 1a159f7b
     ListenableFuture<MutateRowResponse> rowFuture = underTest.add(createRequest());
     setResponse(Status.OK);
 
     MutateRowResponse result = rowFuture.get(10, TimeUnit.MILLISECONDS);
     Assert.assertTrue(rowFuture.isDone());
     Assert.assertEquals(MutateRowResponse.getDefaultInstance(), result);
-<<<<<<< HEAD
-    verify(operationAccountant, times(1)).onComplexOperationCompletion(eq(retryIdGenerator.get()));
-    Assert.assertNotEquals(0, BulkMutationsStats.getInstance().getMutationTimer().getCount());
-    Assert.assertNotEquals(0, BulkMutationsStats.getInstance().getMutationMeter().getCount());
-    Assert.assertNotEquals(0, BulkMutationsStats.getInstance().getThrottlingTimer().getCount());
-=======
-    Assert.assertFalse(operationAccountant.hasInflightOperations());
->>>>>>> 1a159f7b
+    Assert.assertFalse(operationAccountant.hasInflightOperations());
   }
 
   @Test
   public void testCallableNotRetriedStatus()
       throws InterruptedException, ExecutionException, TimeoutException {
     ListenableFuture<MutateRowResponse> rowFuture = underTest.add(createRequest());
-<<<<<<< HEAD
-    ListenableFuture<List<MutateRowsResponse>> rowsFuture = SettableFuture.create();
-    when(mockNanoClock.nanoTime()).thenReturn(1l);
-    underTest.currentBatch.addCallback(rowsFuture);
-=======
     when(nanoClock.nanoTime()).thenReturn(1l);
->>>>>>> 1a159f7b
     Assert.assertFalse(rowFuture.isDone());
 
     setResponse(Status.NOT_FOUND);
@@ -242,14 +175,7 @@
     setRpcFailure(Status.DEADLINE_EXCEEDED);
 
     // Send Deadline exceeded,
-<<<<<<< HEAD
-    setFuture(io.grpc.Status.DEADLINE_EXCEEDED);
-    underTest.flush();
-    Assert.assertEquals(preRunId + 1, retryIdGenerator.get());
-    when(mockNanoClock.nanoTime()).thenReturn(1l);
-=======
     when(nanoClock.nanoTime()).thenReturn(1l);
->>>>>>> 1a159f7b
 
     // Make sure that the request is scheduled
     Assert.assertFalse(rowFuture.isDone());
@@ -267,20 +193,14 @@
   public void testCallableTooFewStatuses() throws InterruptedException, ExecutionException {
     ListenableFuture<MutateRowResponse> rowFuture1 = underTest.add(createRequest());
     ListenableFuture<MutateRowResponse> rowFuture2 = underTest.add(createRequest());
-<<<<<<< HEAD
-    SettableFuture<List<MutateRowsResponse>> rowsFuture =
-        SettableFuture.<List<MutateRowsResponse>> create();
-=======
->>>>>>> 1a159f7b
     Batch batch = underTest.currentBatch;
     Assert.assertFalse(rowFuture1.isDone());
     Assert.assertFalse(rowFuture2.isDone());
     Assert.assertEquals(2, batch.getRequestCount());
-
+    setResponse(Status.OK);
     // Send only one response - this is poor server behavior.
-    setResponse(Status.OK);
-
-    when(mockNanoClock.nanoTime()).thenReturn(0l);
+
+    when(nanoClock.nanoTime()).thenReturn(0l);
     Assert.assertEquals(1, batch.getRequestCount());
 
     // Make sure that the first request completes, but the second does not.
@@ -307,13 +227,8 @@
       rowFuture.get(3, TimeUnit.SECONDS);
       Assert.fail("Expected exception");
     } catch (ExecutionException e) {
-<<<<<<< HEAD
-      Assert.assertEquals(io.grpc.Status.DEADLINE_EXCEEDED.getCode(),
-        io.grpc.Status.fromThrowable(e).getCode());
-=======
       Assert.assertEquals(Status.DEADLINE_EXCEEDED.getCode(),
         Status.fromThrowable(e).getCode());
->>>>>>> 1a159f7b
     }
     Assert.assertFalse(operationAccountant.hasInflightOperations());
     Assert.assertTrue(
@@ -404,15 +319,14 @@
 
   @Test
   public void testAutoflush() throws InterruptedException, ExecutionException {
-    // Setup a BulkMutation with autoflush enabled: the scheduled flusher will get captured by the
-    // scheduled executor mock
+    // Setup a BulkMutation with autoflush enabled: the scheduled flusher will get captured by the scheduled executor mock
     underTest = new BulkMutation(TABLE_NAME, asyncExecutor, retryOptions,
         retryExecutorService, 1000, 1000000L, 1000L);
 
     ArgumentCaptor<Runnable> autoflusher = ArgumentCaptor.forClass(Runnable.class);
     ScheduledFuture f = Mockito.mock(ScheduledFuture.class);
-    doReturn(f).when(retryExecutorService).schedule(autoflusher.capture(), anyLong(),
-      any(TimeUnit.class));
+    doReturn(f)
+        .when(retryExecutorService).schedule(autoflusher.capture(), anyLong(), any(TimeUnit.class));
 
     // buffer a request, with a mocked success (for never it gets invoked)
     MutateRowRequest mutateRowRequest = createRequest();
@@ -423,26 +337,18 @@
         .schedule(autoflusher.capture(), anyLong(), any(TimeUnit.class));
 
     // Verify that the request wasn't sent
-<<<<<<< HEAD
-    verify(asyncExecutor, never()).mutateRowsAsync(any(MutateRowsRequest.class), anyLong());
-=======
     verify(client, never()).mutateRowsAsync(any(MutateRowsRequest.class));
->>>>>>> 1a159f7b
 
     // Fake the triggering of the autoflusher
     autoflusher.getValue().run();
 
     // Verify that the request was sent
-<<<<<<< HEAD
-    verify(asyncExecutor, times(1)).mutateRowsAsync(any(MutateRowsRequest.class), anyLong());
-=======
     verify(client, times(1)).mutateRowsAsync(any(MutateRowsRequest.class));
   }
 
   private BulkMutation createBulkMutation() {
     return new BulkMutation(TABLE_NAME, asyncExecutor, retryOptions,
         retryExecutorService, MAX_ROW_COUNT, 1000000L, 0);
->>>>>>> 1a159f7b
   }
 
   private AtomicLong setupScheduler() {
@@ -453,7 +359,7 @@
       public Long answer(InvocationOnMock invocation) throws Throwable {
         return start + waitedNanos.get();
       }
-    }).when(mockNanoClock).nanoTime();
+    }).when(nanoClock).nanoTime();
 
     doAnswer(new Answer<ScheduledFuture<?>>() {
       @Override
@@ -474,23 +380,6 @@
     future.set(createResponse(code));
   }
 
-<<<<<<< HEAD
-  protected void setFuture(final io.grpc.Status code)
-      throws InterruptedException, ExecutionException {
-    when(mockFuture.isDone()).thenReturn(true);
-    when(mockFuture.get()).thenAnswer(new Answer<ImmutableList<MutateRowsResponse>>() {
-      @Override
-      public ImmutableList<MutateRowsResponse> answer(InvocationOnMock invocation)
-          throws Throwable {
-        MutateRowsResponse.Builder responseBuilder = MutateRowsResponse.newBuilder();
-        responseBuilder.addEntriesBuilder()
-            .setIndex(0)
-            .getStatusBuilder()
-                .setCode(code.getCode().value());
-        return ImmutableList.of(responseBuilder.build());
-      }
-    });
-=======
   private void setRpcFailure(Status status) {
     Batch batch = underTest.currentBatch;
     underTest.flush();
@@ -504,6 +393,5 @@
         .getStatusBuilder()
             .setCode(code.getCode().value());
     return Arrays.asList(responseBuilder.build());
->>>>>>> 1a159f7b
   }
 }