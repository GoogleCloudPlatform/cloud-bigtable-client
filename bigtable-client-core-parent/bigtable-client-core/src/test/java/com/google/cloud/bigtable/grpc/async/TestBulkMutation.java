/*
 * Copyright 2015 Google Inc. All Rights Reserved. Licensed under the Apache License, Version 2.0
 * (the "License"); you may not use this file except in compliance with the License. You may obtain
 * a copy of the License at http://www.apache.org/licenses/LICENSE-2.0 Unless required by applicable
 * law or agreed to in writing, software distributed under the License is distributed on an "AS IS"
 * BASIS, WITHOUT WARRANTIES OR CONDITIONS OF ANY KIND, either express or implied. See the License
 * for the specific language governing permissions and limitations under the License.
 */
package com.google.cloud.bigtable.grpc.async;

import static org.mockito.Matchers.any;
import static org.mockito.Matchers.anyLong;
import static org.mockito.Matchers.eq;
import static org.mockito.Mockito.never;
import static org.mockito.Mockito.times;
import static org.mockito.Mockito.verify;
import static org.mockito.Mockito.when;

import java.util.ArrayList;
import java.util.Arrays;
import java.util.Collections;
import java.util.List;
import java.util.concurrent.ExecutionException;
import java.util.concurrent.ExecutorService;
import java.util.concurrent.Executors;
import java.util.concurrent.ScheduledExecutorService;
import java.util.concurrent.ScheduledFuture;
import java.util.concurrent.TimeUnit;
import java.util.concurrent.atomic.AtomicInteger;
import java.util.concurrent.atomic.AtomicLong;

import org.junit.Assert;
import org.junit.Before;
import org.junit.Test;
import org.junit.runner.RunWith;
import org.junit.runners.JUnit4;
import org.mockito.ArgumentCaptor;
import org.mockito.Mock;
import org.mockito.MockitoAnnotations;
import org.mockito.invocation.InvocationOnMock;
import org.mockito.stubbing.Answer;

import com.google.api.client.util.NanoClock;
import com.google.bigtable.v2.MutateRowResponse;
import com.google.bigtable.v2.MutateRowsRequest;
import com.google.bigtable.v2.MutateRowsResponse;
import com.google.bigtable.v2.Mutation;
import com.google.bigtable.v2.Mutation.SetCell;
import com.google.cloud.bigtable.config.BulkOptions;
import com.google.cloud.bigtable.grpc.BigtableDataClient;
import com.google.cloud.bigtable.grpc.BigtableInstanceName;
import com.google.cloud.bigtable.grpc.BigtableTableName;
import com.google.cloud.bigtable.grpc.async.BulkMutation.Batch;
import com.google.common.util.concurrent.ListenableFuture;
import com.google.common.util.concurrent.SettableFuture;
import com.google.protobuf.ByteString;

import io.grpc.Status;

/**
 * Tests for {@link BulkMutation}
 */
@SuppressWarnings("rawtypes")
@RunWith(JUnit4.class)
public class TestBulkMutation {
  final static BigtableTableName TABLE_NAME =
      new BigtableInstanceName("project", "instance").toTableName("table");
  private final static ByteString QUALIFIER = ByteString.copyFrom("qual".getBytes());
  private final static int MAX_ROW_COUNT = 10;
  private final static BulkOptions BULK_OPTIONS = new BulkOptions.Builder()
      .setBulkMaxRequestSize(1000000L).setBulkMaxRowKeyCount(MAX_ROW_COUNT).build();

  static MutateRowsRequest.Entry createEntry() {
    SetCell setCell = SetCell.newBuilder()
        .setFamilyName("cf1")
        .setColumnQualifier(QUALIFIER)
        .build();
    return MutateRowsRequest.Entry.newBuilder()
        .setRowKey(ByteString.copyFrom("SomeKey".getBytes()))
        .addMutations(Mutation.newBuilder().setSetCell(setCell))
        .build();
  }

  @Mock private BigtableDataClient client;
  @Mock private ScheduledExecutorService retryExecutorService;
  @Mock private ScheduledFuture mockScheduledFuture;

  private AtomicLong time;
  private AtomicInteger timeIncrementCount = new AtomicInteger();
  private SettableFuture<List<MutateRowsResponse>> future;
  private BulkMutation underTest;
  private OperationAccountant operationAccountant;

  @Before
  public void setup() throws InterruptedException {
    time = new AtomicLong(System.nanoTime());
    NanoClock clock = new NanoClock() {
      @Override
      public long nanoTime() {
        timeIncrementCount.incrementAndGet();
        return time.get();
      }
    };
    MockitoAnnotations.initMocks(this);

    future = SettableFuture.create();
    when(client.mutateRowsAsync(any(MutateRowsRequest.class))).thenReturn(future);
    operationAccountant =
        new OperationAccountant(clock, OperationAccountant.DEFAULT_FINISH_WAIT_MILLIS);
    underTest = createBulkMutation();
    underTest.clock = clock;
  }

  @Test
  public void testIsStale() {
    underTest.add(createEntry());
    underTest.currentBatch.lastRpcSentTimeNanos = time.get();
    Assert.assertFalse(underTest.currentBatch.isStale());
    time.addAndGet(BulkMutation.MAX_RPC_WAIT_TIME_NANOS);
    Assert.assertTrue(underTest.currentBatch.isStale());
  }

  @Test
  public void testAdd() {
    ResourceLimiterStats.reset();
<<<<<<< HEAD
    MutateRowsRequest.Entry entry = createEntry();
=======
    MutateRowsRequest.Entry entry = createRequestEntry();
>>>>>>> dad44672
    underTest.add(entry);
    underTest.flush();
    MutateRowsRequest expected = MutateRowsRequest.newBuilder()
        .setTableName(TABLE_NAME.toString())
        .addEntries(entry)
        .build();
<<<<<<< HEAD
=======

>>>>>>> dad44672
    verify(client, times(1)).mutateRowsAsync(eq(expected));
    Assert.assertEquals(0, ResourceLimiterStats.getInstance().getMutationTimer().getCount());
    Assert.assertEquals(0, ResourceLimiterStats.getInstance().getThrottlingTimer().getCount());
  }

<<<<<<< HEAD
  @Test
  public void testCallableSuccess() throws Exception {
    ListenableFuture<MutateRowResponse> rowFuture = underTest.add(createEntry());
=======
  private RequestManager createTestRequestManager() {
    return new BulkMutation.RequestManager(TABLE_NAME.toString(),
        BigtableClientMetrics.meter(MetricLevel.Trace, "test.bulk"), underTest.clock);
  }

  public static MutateRowsRequest.Entry createRequestEntry() {
    SetCell setCell = SetCell.newBuilder()
        .setFamilyName("cf1")
        .setColumnQualifier(QUALIFIER)
        .build();
    ByteString rowKey = ByteString.copyFrom("SomeKey".getBytes());
    return MutateRowsRequest.Entry.newBuilder()
        .setRowKey(rowKey)
        .addMutations(Mutation.newBuilder()
          .setSetCell(setCell))
        .build();
  }

  @Test
  public void testCallableSuccess() throws Exception {
    ListenableFuture<MutateRowResponse> rowFuture = underTest.add(createRequestEntry());
>>>>>>> dad44672
    setResponse(Status.OK);

    MutateRowResponse result = rowFuture.get(10, TimeUnit.MILLISECONDS);
    Assert.assertTrue(rowFuture.isDone());
    Assert.assertEquals(MutateRowResponse.getDefaultInstance(), result);
    Assert.assertFalse(operationAccountant.hasInflightOperations());
  }

  @Test
  public void testCallableFail() throws Exception {
<<<<<<< HEAD
    ListenableFuture<MutateRowResponse> rowFuture = underTest.add(createEntry());
=======
    ListenableFuture<MutateRowResponse> rowFuture = underTest.add(createRequestEntry());
>>>>>>> dad44672
    Assert.assertFalse(rowFuture.isDone());
    setResponse(Status.NOT_FOUND);
    Assert.assertTrue(rowFuture.isDone());

    try {
      rowFuture.get();
    } catch (ExecutionException e) {
      Assert.assertEquals(Status.NOT_FOUND.getCode(), Status.fromThrowable(e).getCode());
      Assert.assertFalse(operationAccountant.hasInflightOperations());
    }
  }

  public void testCallableTooFewStatuses() throws Exception {
<<<<<<< HEAD
    ListenableFuture<MutateRowResponse> rowFuture1 = underTest.add(createEntry());
    ListenableFuture<MutateRowResponse> rowFuture2 = underTest.add(createEntry());
=======
    ListenableFuture<MutateRowResponse> rowFuture1 = underTest.add(createRequestEntry());
    ListenableFuture<MutateRowResponse> rowFuture2 = underTest.add(createRequestEntry());
>>>>>>> dad44672
    Batch batch = underTest.currentBatch;
    Assert.assertFalse(rowFuture1.isDone());
    Assert.assertFalse(rowFuture2.isDone());
    Assert.assertEquals(2, batch.getRequestCount());

    // Send only one response - this is poor server behavior.
    setResponse(Status.OK);

    Assert.assertTrue(rowFuture1.isDone());
    Assert.assertTrue(rowFuture2.isDone());
    Assert.assertEquals(MutateRowResponse.getDefaultInstance(), rowFuture1.get());

    // This should not throw an exception
    rowFuture1.get();

    try {
      rowFuture2.get();
      Assert.fail("Expected exception");
    } catch (Exception e) {
      Assert.assertEquals(Status.Code.INTERNAL, Status.fromThrowable(e).getCode());
    }
  }

  public void testRunOutOfTime() throws Exception {
<<<<<<< HEAD
    ListenableFuture<MutateRowResponse> rowFuture = underTest.add(createEntry());
=======
    ListenableFuture<MutateRowResponse> rowFuture = underTest.add(createRequestEntry());
>>>>>>> dad44672
    setResponse(Status.DEADLINE_EXCEEDED);
    Assert.assertTrue(rowFuture.isDone());
    try {
      rowFuture.get();
      Assert.fail("Expected exception");
    } catch (ExecutionException e) {
      Assert.assertEquals(Status.DEADLINE_EXCEEDED.getCode(),
        Status.fromThrowable(e).getCode());
    }

    Assert.assertFalse(operationAccountant.hasInflightOperations());
  }

  @Test
  public void testCallableStale() throws Exception {
<<<<<<< HEAD
    ListenableFuture<MutateRowResponse> rowFuture = underTest.add(createEntry());
=======
    ListenableFuture<MutateRowResponse> rowFuture = underTest.add(createRequestEntry());
>>>>>>> dad44672
    setResponse(Status.OK);

    MutateRowResponse result = rowFuture.get(10, TimeUnit.MILLISECONDS);
    Assert.assertTrue(rowFuture.isDone());
    Assert.assertEquals(MutateRowResponse.getDefaultInstance(), result);
    Assert.assertFalse(operationAccountant.hasInflightOperations());
  }

  @Test
  public void testRequestTimer() {
    underTest.add(createEntry());
    Assert.assertFalse(underTest.currentBatch.wasSent());
    underTest.currentBatch.lastRpcSentTimeNanos = time.get();
    Assert.assertFalse(underTest.currentBatch.isStale());
    time.addAndGet(BulkMutation.MAX_RPC_WAIT_TIME_NANOS - 1);
    Assert.assertFalse(underTest.currentBatch.isStale());
    time.addAndGet(1);
    Assert.assertTrue(underTest.currentBatch.isStale());
  }

  @Test
  public void testConcurrentBatches() throws Exception {
    final List<ListenableFuture<MutateRowResponse>> futures =
        Collections.synchronizedList(new ArrayList<ListenableFuture<MutateRowResponse>>());
<<<<<<< HEAD
=======
    final MutateRowsRequest.Entry mutateRowRequest = createRequestEntry();
>>>>>>> dad44672
    final int batchCount = 10;
    final int concurrentBulkMutationCount = 50;

    MutateRowsResponse.Builder responseBuilder = MutateRowsResponse.newBuilder();
    for (int i = 0; i < MAX_ROW_COUNT; i++) {
      responseBuilder.addEntriesBuilder().setIndex(i).getStatusBuilder()
          .setCode(Status.Code.OK.value());
    }
    future.set(Arrays.asList(responseBuilder.build()));
    Runnable r = new Runnable() {
      @Override
      public void run() {
        BulkMutation bulkMutation = createBulkMutation();
        for (int i = 0; i < batchCount * MAX_ROW_COUNT; i++) {
          futures.add(bulkMutation.add(createEntry()));
        }
        bulkMutation.flush();
      }
    };
    ExecutorService pool = Executors.newFixedThreadPool(100);

    for (int i = 0; i < concurrentBulkMutationCount; i++) {
      pool.execute(r);
    }
    pool.shutdown();
    pool.awaitTermination(100, TimeUnit.SECONDS);
    for (ListenableFuture<MutateRowResponse> future : futures) {
      Assert.assertTrue(future.isDone());
    }
    pool.shutdownNow();

    Assert.assertFalse(operationAccountant.hasInflightOperations());
  }

  @Test
  public void testAutoflushDisabled() {
    // buffer a request, with a mocked success
<<<<<<< HEAD
    underTest.add(createEntry());
=======
    MutateRowsRequest.Entry mutateRowRequest = createRequestEntry();
    underTest.add(mutateRowRequest);

>>>>>>> dad44672
    verify(retryExecutorService, never())
        .schedule(any(Runnable.class), anyLong(), any(TimeUnit.class));
  }

  @SuppressWarnings("unchecked")
  @Test
  public void testAutoflush() throws Exception {
    // Setup a BulkMutation with autoflush enabled: the scheduled flusher will get captured by the
    // scheduled executor mock
    underTest = new BulkMutation(TABLE_NAME, client, operationAccountant,
        retryExecutorService, new BulkOptions.Builder().setAutoflushMs(1000L).build());
    ArgumentCaptor<Runnable> autoflusher = ArgumentCaptor.forClass(Runnable.class);
    when(retryExecutorService.schedule(autoflusher.capture(), anyLong(), any(TimeUnit.class)))
        .thenReturn(mockScheduledFuture);

    // buffer a request, with a mocked success (for never it gets invoked)
<<<<<<< HEAD
    underTest.add(createEntry());
=======
    MutateRowsRequest.Entry mutateRowRequest = createRequestEntry();
    underTest.add(mutateRowRequest);
>>>>>>> dad44672

    // Verify that the autoflusher was scheduled
    verify(retryExecutorService, times(1))
        .schedule(autoflusher.capture(), anyLong(), any(TimeUnit.class));

    // Verify that the request wasn't sent
    verify(client, never()).mutateRowsAsync(any(MutateRowsRequest.class));

    // Fake the triggering of the autoflusher
    autoflusher.getValue().run();

    // Verify that the request was sent
    verify(client, times(1)).mutateRowsAsync(any(MutateRowsRequest.class));
  }

  @Test
  public void testMissingResponse() throws Exception {
    setupScheduler(true);

<<<<<<< HEAD
    ListenableFuture<MutateRowResponse> addFuture = underTest.add(createEntry());
=======
    ListenableFuture<MutateRowResponse> addFuture = underTest.add(createRequestEntry());
>>>>>>> dad44672

    // TODO(igorbernstein2): this should either block & throw or return a failing future
    // force the batch to be sent
    underTest.flush();

    // TODO(igorbernstein2): Should this throw as well?
    // force the executor to checking for stale requests
    operationAccountant.awaitCompletion();

    Assert.assertTrue(addFuture.isDone());
    try {
      addFuture.get();
      Assert.fail("Expected an exception");
    } catch (Exception e) {
      Status fromThrowable = Status.fromThrowable(e);
      Assert.assertEquals(Status.Code.INTERNAL, fromThrowable.getCode());
      Assert.assertTrue(fromThrowable.getDescription().toLowerCase().contains("stale"));
    }
  }

  private BulkMutation createBulkMutation() {
    return new BulkMutation(TABLE_NAME, client, operationAccountant, retryExecutorService,
        BULK_OPTIONS);
  }

  private void setupScheduler(final boolean inNewThread) {
    when(retryExecutorService.schedule(any(Runnable.class), anyLong(), any(TimeUnit.class)))
        .then(new Answer<ScheduledFuture>() {
          @Override
          public ScheduledFuture<?> answer(InvocationOnMock invocation) throws Throwable {
            TimeUnit timeUnit = invocation.getArgumentAt(2, TimeUnit.class);
            long nanos = timeUnit.toNanos(invocation.getArgumentAt(1, Long.class));
            time.addAndGet(nanos);
            Runnable runnable = invocation.getArgumentAt(0, Runnable.class);
            if (inNewThread) {
              new Thread(runnable).start();
            } else {
              runnable.run();
            }
            return null;
          }
        });
  }

  private void setResponse(Status code) {
    MutateRowsResponse.Builder responseBuilder = MutateRowsResponse.newBuilder();
    responseBuilder.addEntriesBuilder()
        .setIndex(0)
        .getStatusBuilder()
            .setCode(code.getCode().value());
    future.set(Arrays.asList(responseBuilder.build()));
    underTest.flush();
  }
}<|MERGE_RESOLUTION|>--- conflicted
+++ resolved
@@ -123,31 +123,19 @@
   @Test
   public void testAdd() {
     ResourceLimiterStats.reset();
-<<<<<<< HEAD
-    MutateRowsRequest.Entry entry = createEntry();
-=======
     MutateRowsRequest.Entry entry = createRequestEntry();
->>>>>>> dad44672
     underTest.add(entry);
     underTest.flush();
     MutateRowsRequest expected = MutateRowsRequest.newBuilder()
         .setTableName(TABLE_NAME.toString())
         .addEntries(entry)
         .build();
-<<<<<<< HEAD
-=======
-
->>>>>>> dad44672
+
     verify(client, times(1)).mutateRowsAsync(eq(expected));
     Assert.assertEquals(0, ResourceLimiterStats.getInstance().getMutationTimer().getCount());
     Assert.assertEquals(0, ResourceLimiterStats.getInstance().getThrottlingTimer().getCount());
   }
 
-<<<<<<< HEAD
-  @Test
-  public void testCallableSuccess() throws Exception {
-    ListenableFuture<MutateRowResponse> rowFuture = underTest.add(createEntry());
-=======
   private RequestManager createTestRequestManager() {
     return new BulkMutation.RequestManager(TABLE_NAME.toString(),
         BigtableClientMetrics.meter(MetricLevel.Trace, "test.bulk"), underTest.clock);
@@ -169,7 +157,6 @@
   @Test
   public void testCallableSuccess() throws Exception {
     ListenableFuture<MutateRowResponse> rowFuture = underTest.add(createRequestEntry());
->>>>>>> dad44672
     setResponse(Status.OK);
 
     MutateRowResponse result = rowFuture.get(10, TimeUnit.MILLISECONDS);
@@ -180,11 +167,7 @@
 
   @Test
   public void testCallableFail() throws Exception {
-<<<<<<< HEAD
-    ListenableFuture<MutateRowResponse> rowFuture = underTest.add(createEntry());
-=======
     ListenableFuture<MutateRowResponse> rowFuture = underTest.add(createRequestEntry());
->>>>>>> dad44672
     Assert.assertFalse(rowFuture.isDone());
     setResponse(Status.NOT_FOUND);
     Assert.assertTrue(rowFuture.isDone());
@@ -198,13 +181,8 @@
   }
 
   public void testCallableTooFewStatuses() throws Exception {
-<<<<<<< HEAD
-    ListenableFuture<MutateRowResponse> rowFuture1 = underTest.add(createEntry());
-    ListenableFuture<MutateRowResponse> rowFuture2 = underTest.add(createEntry());
-=======
     ListenableFuture<MutateRowResponse> rowFuture1 = underTest.add(createRequestEntry());
     ListenableFuture<MutateRowResponse> rowFuture2 = underTest.add(createRequestEntry());
->>>>>>> dad44672
     Batch batch = underTest.currentBatch;
     Assert.assertFalse(rowFuture1.isDone());
     Assert.assertFalse(rowFuture2.isDone());
@@ -229,11 +207,7 @@
   }
 
   public void testRunOutOfTime() throws Exception {
-<<<<<<< HEAD
-    ListenableFuture<MutateRowResponse> rowFuture = underTest.add(createEntry());
-=======
     ListenableFuture<MutateRowResponse> rowFuture = underTest.add(createRequestEntry());
->>>>>>> dad44672
     setResponse(Status.DEADLINE_EXCEEDED);
     Assert.assertTrue(rowFuture.isDone());
     try {
@@ -249,11 +223,7 @@
 
   @Test
   public void testCallableStale() throws Exception {
-<<<<<<< HEAD
-    ListenableFuture<MutateRowResponse> rowFuture = underTest.add(createEntry());
-=======
     ListenableFuture<MutateRowResponse> rowFuture = underTest.add(createRequestEntry());
->>>>>>> dad44672
     setResponse(Status.OK);
 
     MutateRowResponse result = rowFuture.get(10, TimeUnit.MILLISECONDS);
@@ -278,10 +248,7 @@
   public void testConcurrentBatches() throws Exception {
     final List<ListenableFuture<MutateRowResponse>> futures =
         Collections.synchronizedList(new ArrayList<ListenableFuture<MutateRowResponse>>());
-<<<<<<< HEAD
-=======
     final MutateRowsRequest.Entry mutateRowRequest = createRequestEntry();
->>>>>>> dad44672
     final int batchCount = 10;
     final int concurrentBulkMutationCount = 50;
 
@@ -296,7 +263,7 @@
       public void run() {
         BulkMutation bulkMutation = createBulkMutation();
         for (int i = 0; i < batchCount * MAX_ROW_COUNT; i++) {
-          futures.add(bulkMutation.add(createEntry()));
+          futures.add(bulkMutation.add(mutateRowRequest));
         }
         bulkMutation.flush();
       }
@@ -319,13 +286,8 @@
   @Test
   public void testAutoflushDisabled() {
     // buffer a request, with a mocked success
-<<<<<<< HEAD
-    underTest.add(createEntry());
-=======
     MutateRowsRequest.Entry mutateRowRequest = createRequestEntry();
     underTest.add(mutateRowRequest);
-
->>>>>>> dad44672
     verify(retryExecutorService, never())
         .schedule(any(Runnable.class), anyLong(), any(TimeUnit.class));
   }
@@ -342,12 +304,8 @@
         .thenReturn(mockScheduledFuture);
 
     // buffer a request, with a mocked success (for never it gets invoked)
-<<<<<<< HEAD
-    underTest.add(createEntry());
-=======
     MutateRowsRequest.Entry mutateRowRequest = createRequestEntry();
     underTest.add(mutateRowRequest);
->>>>>>> dad44672
 
     // Verify that the autoflusher was scheduled
     verify(retryExecutorService, times(1))
@@ -367,11 +325,7 @@
   public void testMissingResponse() throws Exception {
     setupScheduler(true);
 
-<<<<<<< HEAD
-    ListenableFuture<MutateRowResponse> addFuture = underTest.add(createEntry());
-=======
     ListenableFuture<MutateRowResponse> addFuture = underTest.add(createRequestEntry());
->>>>>>> dad44672
 
     // TODO(igorbernstein2): this should either block & throw or return a failing future
     // force the batch to be sent
