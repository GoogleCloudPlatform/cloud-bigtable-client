--- conflicted
+++ resolved
@@ -109,23 +109,14 @@
         <dependency>
             <groupId>com.google.auth</groupId>
             <artifactId>google-auth-library-credentials</artifactId>
-<<<<<<< HEAD
-=======
-            <version>${google.auth.library.version}</version>
->>>>>>> 2ee8f107
         </dependency>
         <dependency>
             <groupId>com.google.http-client</groupId>
             <artifactId>google-http-client</artifactId>
         </dependency>
         <dependency>
-<<<<<<< HEAD
-            <groupId>com.google.api-client</groupId>
-            <artifactId>google-api-client</artifactId>
-=======
             <groupId>com.google.cloud</groupId>
             <artifactId>google-cloud-core-http</artifactId>
->>>>>>> 2ee8f107
             <exclusions>
                 <exclusion>
                     <groupId>org.threeten</groupId>
@@ -155,14 +146,10 @@
         <dependency>
             <groupId>io.grpc</groupId>
             <artifactId>grpc-core</artifactId>
-<<<<<<< HEAD
         </dependency>
         <dependency>
             <groupId>io.grpc</groupId>
             <artifactId>grpc-context</artifactId>
-=======
-            <version>${grpc.version}</version>
->>>>>>> 2ee8f107
         </dependency>
         <dependency>
             <groupId>io.grpc</groupId>
