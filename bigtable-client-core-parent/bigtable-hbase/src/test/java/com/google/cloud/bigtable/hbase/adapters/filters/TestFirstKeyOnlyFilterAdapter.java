--- conflicted
+++ resolved
@@ -15,13 +15,7 @@
  */
 package com.google.cloud.bigtable.hbase.adapters.filters;
 
-<<<<<<< HEAD
 import com.google.cloud.bigtable.data.v2.models.Filters;
-=======
-import static com.google.cloud.bigtable.data.v2.models.Filters.FILTERS;
-
-import com.google.bigtable.v2.RowFilter;
->>>>>>> f84a821f
 
 import org.apache.hadoop.hbase.client.Scan;
 import org.apache.hadoop.hbase.filter.FirstKeyOnlyFilter;
@@ -30,29 +24,24 @@
 import org.junit.runner.RunWith;
 import org.junit.runners.JUnit4;
 
+import static com.google.cloud.bigtable.data.v2.models.Filters.FILTERS;
+
+import java.io.IOException;
+
 @RunWith(JUnit4.class)
 public class TestFirstKeyOnlyFilterAdapter {
 
   private final static FirstKeyOnlyFilterAdapter adapter = new FirstKeyOnlyFilterAdapter();
 
   @Test
-<<<<<<< HEAD
   public void onlyTheFirstKeyFromEachRowIsEmitted() throws IOException {
     Filters.Filter adaptedFilter = adapter.adapt(
         new FilterAdapterContext(new Scan(), null), new FirstKeyOnlyFilter());
     Assert.assertEquals(
-      Filters.FILTERS.limit().cellsPerRow(1).toProto(),
-        adaptedFilter.toProto());
-=======
-  public void onlyTheFirstKeyFromEachRowIsEmitted() {
-    RowFilter adaptedFilter = adapter.adapt(
-        new FilterAdapterContext(new Scan(), null), new FirstKeyOnlyFilter());
-    Assert.assertEquals(
-        FILTERS.chain()
+      FILTERS.chain()
             .filter(FILTERS.limit().cellsPerRow(1))
             .filter(FILTERS.value().strip())
             .toProto(),
-        adaptedFilter);
->>>>>>> f84a821f
+        adaptedFilter.toProto());
   }
 }