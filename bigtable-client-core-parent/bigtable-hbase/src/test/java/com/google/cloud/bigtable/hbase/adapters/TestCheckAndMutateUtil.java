--- conflicted
+++ resolved
@@ -75,13 +75,7 @@
     requestAdapter = new HBaseRequestAdapter(
         TABLE_NAME,
         BT_TABLE_NAME,
-<<<<<<< HEAD
-        mutationAdapters,
-        RequestContext.create(PROJECT_ID, INSTANCE_ID, "APP_PROFILE_ID")
-    );
-=======
         mutationAdapters);
->>>>>>> 2b6e95ff
   }
 
   private static void checkPredicate(CheckAndMutateRowRequest result) {
