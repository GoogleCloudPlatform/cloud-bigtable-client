--- conflicted
+++ resolved
@@ -33,13 +33,8 @@
 
   private static final AtomicBoolean wasInitialized = new AtomicBoolean(false);
 
-<<<<<<< HEAD
-  // {x-version-update-start:bigtable-client-parent}
+  // {x-version-update-start:bigtable-client-parent:current}
   public static final String VERSION = "1.23.0";
-=======
-  // {x-version-update-start:bigtable-client-parent:current}
-  public static final String VERSION = "1.22.1-SNAPSHOT";
->>>>>>> 0d48f950
   // {x-version-update-end}
 
   /**
