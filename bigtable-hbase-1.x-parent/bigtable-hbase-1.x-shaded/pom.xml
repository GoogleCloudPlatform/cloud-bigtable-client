<?xml version="1.0" encoding="UTF-8"?>
<!--
Copyright 2017 Google Inc. All Rights Reserved.

Licensed under the Apache License, Version 2.0 (the "License");
you may not use this file except in compliance with the License.
You may obtain a copy of the License at

    http://www.apache.org/licenses/LICENSE-2.0

Unless required by applicable law or agreed to in writing, software
distributed under the License is distributed on an "AS IS" BASIS,
WITHOUT WARRANTIES OR CONDITIONS OF ANY KIND, either express or implied.
See the License for the specific language governing permissions and
limitations under the License.
-->
<project xmlns="http://maven.apache.org/POM/4.0.0" xmlns:xsi="http://www.w3.org/2001/XMLSchema-instance" xsi:schemaLocation="http://maven.apache.org/POM/4.0.0 http://maven.apache.org/xsd/maven-4.0.0.xsd">
  <parent>
    <artifactId>bigtable-hbase-1.x-parent</artifactId>
    <groupId>com.google.cloud.bigtable</groupId>
<<<<<<< HEAD
    <version>1.16.1-SNAPSHOT</version> <!-- {x-version-update:bigtable-hbase-1x-parent:current} -->
=======
    <version>1.17.1-SNAPSHOT</version>
>>>>>>> ee2469b6
  </parent>
  <modelVersion>4.0.0</modelVersion>

  <artifactId>bigtable-hbase-1.x-shaded</artifactId>
  <description>
    Please use bigtable-hbase-1.x or bigtable-hbase-1.x-hadoop. Bigtable
    connector compatible with HBase 1.x. It exposes the minimal set of
    dependencies. Its mainly intended to be used by dataflow 1.x to avoid
    version conflicts with grpc &amp; protobuf. Prefer to use bigtable-hbase-1.x
    in general and bigtable-hbase-1.x-hadoop for hadoop classpath compatible
    applications.
  </description>

  <dependencyManagement>
    <dependencies>
      <dependency>
        <groupId>com.google.cloud</groupId>
        <artifactId>google-cloud-bigtable-bom</artifactId>
        <version>${bigtable.version}</version>
        <type>pom</type>
        <scope>import</scope>
      </dependency>
      <dependency>
        <groupId>com.google.cloud</groupId>
        <artifactId>google-cloud-bigtable-deps-bom</artifactId>
        <version>${bigtable.version}</version>
        <type>pom</type>
        <scope>import</scope>
      </dependency>
      <dependency>
        <groupId>org.slf4j</groupId>
        <artifactId>slf4j-api</artifactId>
        <version>${slf4j.version}</version>
      </dependency>
      <dependency>
        <groupId>org.slf4j</groupId>
        <artifactId>slf4j-log4j12</artifactId>
        <version>${slf4j.version}</version>
      </dependency>
    </dependencies>
  </dependencyManagement>

  <dependencies>
    <!-- Internal dependencies that will be shaded along with their transitive dependencies.
     When adding new internal dependencies, make sure to exclude them from the reactor in direct dependents.
     See the *-hadoop/pom.xml and bigtable-hbase-beam/pom.xml for more details-->
    <dependency>
      <groupId>${project.groupId}</groupId>
      <artifactId>bigtable-hbase-1.x</artifactId>
      <version>${project.version}</version>
    </dependency>
    <!-- Since opencensus-api is a transitive dep, we have to shade its impl as well.
    Otherwise the -api will be permanently severed from the impl and exporters -->
    <dependency>
      <groupId>io.opencensus</groupId>
      <artifactId>opencensus-impl</artifactId>
    </dependency>
    <dependency>
      <groupId>io.opencensus</groupId>
      <artifactId>opencensus-contrib-zpages</artifactId>
    </dependency>
    <dependency>
      <groupId>io.opencensus</groupId>
      <artifactId>opencensus-exporter-stats-stackdriver</artifactId>
    </dependency>
    <dependency>
      <groupId>io.opencensus</groupId>
      <artifactId>opencensus-exporter-trace-stackdriver</artifactId>
    </dependency>
    <!-- grpc-census needed alongside opencensus-exporter-stats-stackdriver for GRPC stats exports to work -->
    <dependency>
      <groupId>io.grpc</groupId>
      <artifactId>grpc-census</artifactId>
    </dependency>

    <!-- Manually promote public dependencies: This is necessary to avoid flattening hbase-shaded-client's dependency tree -->
    <dependency>
      <groupId>org.apache.hbase</groupId>
      <artifactId>hbase-shaded-client</artifactId>
      <version>${hbase.version}</version>
    </dependency>

    <dependency>
      <groupId>com.google.code.findbugs</groupId>
      <artifactId>jsr305</artifactId>
    </dependency>
    <dependency>
      <groupId>commons-logging</groupId>
      <artifactId>commons-logging</artifactId>
      <version>${commons-logging.version}</version>
    </dependency>
    <dependency>
      <groupId>io.dropwizard.metrics</groupId>
      <artifactId>metrics-core</artifactId>
      <version>${dropwizard.metrics.version}</version>
    </dependency>
  </dependencies>

  <build>
    <plugins>
      <plugin>
        <groupId>org.apache.maven.plugins</groupId>
        <artifactId>maven-shade-plugin</artifactId>
        <executions>
          <execution>
            <phase>package</phase>
            <goals>
              <goal>shade</goal>
            </goals>
            <configuration>
              <shadeTestJar>true</shadeTestJar>
              <shadedArtifactAttached>false</shadedArtifactAttached>
              <createDependencyReducedPom>true</createDependencyReducedPom>
              <!-- Need to manually promote to dependencies to keep the structure of hbase-shade-client.
               Also, this is needed to workaround maven reactor not using dependency-reduced-pom.xml
               files. See note in bigtable-1.x-hadoop .-->
              <promoteTransitiveDependencies>
                false
              </promoteTransitiveDependencies>
              <filters>
                <filter>
                  <artifact>*:*</artifact>
                  <excludes>
                    <exclude>META-INF/*.SF</exclude>
                    <exclude>META-INF/*.DSA</exclude>
                    <exclude>META-INF/*.RSA</exclude>
                  </excludes>
                </filter>
              </filters>
              <transformers>
                <transformer implementation="org.apache.maven.plugins.shade.resource.ServicesResourceTransformer" />
              </transformers>
              <artifactSet>
                <excludes>
                  <!-- exclude user visible deps -->
                  <exclude>io.dropwizard.metrics:metrics-core</exclude>
                  <exclude>commons-logging:commons-logging</exclude>
                  <exclude>com.google.code.findbugs:jsr305</exclude>
                  <!-- exclude hbase-shaded-client & all of its dependencies -->
                  <exclude>org.apache.hbase:hbase-shaded-client</exclude>
                  <exclude>org.slf4j:slf4j-api</exclude>
                  <exclude>org.slf4j:slf4j-log4j12</exclude>
                  <exclude>org.slf4j:slf4j-api</exclude>
                  <exclude>log4j:log4j</exclude>
                  <exclude>org.apache.htrace:htrace-core</exclude>
                  <exclude>
                    com.github.stephenc.findbugs:findbugs-annotations
                  </exclude>
                  <exclude>log4j:log4j</exclude>
                  <exclude>junit:junit</exclude>
                  <exclude>org.hamcrest:hamcrest-core</exclude>
                  <exclude>javax.inject:javax.inject</exclude>
                  <exclude>javax.annotation:javax.annotation-api</exclude>
                </excludes>
              </artifactSet>
              <relocations>
                <relocation>
                  <pattern>com.google</pattern>
                  <shadedPattern>
                    com.google.bigtable.repackaged.com.google
                  </shadedPattern>
                  <excludes>
                    <!-- don't shade our public hbase implementation. This includes com.google.cloud.bigtable.hbase.*
                     and references to com.google.cloud.bigtable.hbase1_x in the version specific jars.
                    -->
                    <exclude>com.google.cloud.bigtable.hbase*.**</exclude>
                    <exclude>com.google.cloud.bigtable.metrics.**</exclude>

                    <!-- in case maven is called with overlapping goals (ie. mvn install verify),
                    avoid double relocation -->
                    <exclude>com.google.bigtable.repackaged.**</exclude>
                  </excludes>
                </relocation>

                <relocation>
                  <pattern>com.fasterxml</pattern>
                  <shadedPattern>
                    com.google.bigtable.repackaged.com.faster.xml
                  </shadedPattern>
                </relocation>
                <relocation>
                  <pattern>com.twitter</pattern>
                  <shadedPattern>
                    com.google.bigtable.repackaged.com.twitter
                  </shadedPattern>
                </relocation>
                <!-- Take special care of grpc-netty-shaded, it uses the package
                     io.grpc.netty.shaded.io.grpc.netty, which will cause the
                     ServicesResourceTransformer to replace both occurrences of io.grpc
                 -->
                <relocation>
                  <pattern>io.grpc.netty.shaded.io.grpc.netty</pattern>
                  <shadedPattern>
                    com.google.bigtable.repackaged.io.grpc.netty
                  </shadedPattern>
                </relocation>
                <relocation>
                  <pattern>io.grpc</pattern>
                  <shadedPattern>
                    com.google.bigtable.repackaged.io.grpc
                  </shadedPattern>
                </relocation>

                <!-- Opencensus related shading -->
                <relocation>
                  <pattern>io.opencensus</pattern>
                  <shadedPattern>
                    com.google.bigtable.repackaged.io.opencensus
                  </shadedPattern>
                </relocation>
                <relocation>
                  <pattern>org.json</pattern>
                  <shadedPattern>
                    com.google.bigtable.repackaged.org.json
                  </shadedPattern>
                </relocation>
                <relocation>
                  <pattern>com.lmax</pattern>
                  <shadedPattern>
                    com.google.bigtable.repackaged.com.lmax
                  </shadedPattern>
                </relocation>

                <!-- Relocate netty, taking care to keep the prefix consistent for native tcnative
                  libs. For details see:
                    https://github.com/netty/netty/pull/6995
                    https://github.com/grpc/grpc-java/pull/2485
                -->
                <relocation>
                  <pattern>
                    META-INF/native/libio_grpc_netty_shaded_netty
                  </pattern>
                  <shadedPattern>
                    META-INF/native/libcom_google_bigtable_repackaged_io_grpc_netty_shaded_netty
                  </shadedPattern>
                </relocation>
                <relocation>
                  <pattern>META-INF/native/io_grpc_netty_shaded_netty</pattern>
                  <shadedPattern>
                    META-INF/native/com_google_bigtable_repackaged_io_grpc_netty_shaded_netty
                  </shadedPattern>
                </relocation>

                <relocation>
                  <pattern>org.joda</pattern>
                  <shadedPattern>
                    com.google.bigtable.repackaged.org.joda
                  </shadedPattern>
                </relocation>
                <relocation>
                  <pattern>org.apache.http</pattern>
                  <shadedPattern>
                    com.google.bigtable.repackaged.org.apache.http
                  </shadedPattern>
                </relocation>
                <relocation>
                  <pattern>org.apache.commons.codec</pattern>
                  <shadedPattern>
                    com.google.bigtable.repackaged.org.apache.commons.codec
                  </shadedPattern>
                </relocation>
                <relocation>
                  <pattern>org.apache.commons.lang3</pattern>
                  <shadedPattern>
                    com.google.bigtable.repackaged.org.apache.commons.lang3
                  </shadedPattern>
                </relocation>
                <relocation>
                  <pattern>org.conscrypt</pattern>
                  <shadedPattern>
                    com.google.bigtable.repackaged.org.conscrypt
                  </shadedPattern>
                </relocation>
                <relocation>
                  <pattern>org.threeten</pattern>
                  <shadedPattern>
                    com.google.bigtable.repackaged.org.threeten
                  </shadedPattern>
                </relocation>
                <relocation>
                  <pattern>org.codehaus</pattern>
                  <shadedPattern>
                    com.google.bigtable.repackaged.org.codehaus
                  </shadedPattern>
                </relocation>
              </relocations>
            </configuration>
          </execution>
        </executions>
      </plugin>
      <plugin>
        <groupId>org.apache.maven.plugins</groupId>
        <artifactId>maven-dependency-plugin</artifactId>
        <configuration>
          <!-- Manually promote dependencies: This is necessary to avoid flattening hbase-shaded-client's dependency tree -->
          <usedDependencies>
            <usedDependency>
              com.google.cloud.bigtable:bigtable-hbase-1.x
            </usedDependency>
            <usedDependency>
              org.apache.hbase:hbase-shaded-client
            </usedDependency>
            <usedDependency>com.google.code.findbugs:jsr305</usedDependency>
            <usedDependency>commons-logging:commons-logging</usedDependency>
            <usedDependency>io.dropwizard.metrics:metrics-core</usedDependency>
            <usedDependency>io.opencensus:opencensus-impl</usedDependency>
            <usedDependency>
              io.opencensus:opencensus-contrib-zpages
            </usedDependency>
            <usedDependency>
              io.opencensus:opencensus-exporter-trace-stackdriver
            </usedDependency>
            <usedDependency>
              io.opencensus:opencensus-exporter-stats-stackdriver
            </usedDependency>
            <usedDependency>io.grpc:grpc-census</usedDependency>
          </usedDependencies>
        </configuration>
      </plugin>
      <plugin>
        <!-- skip for shaded jar-->
        <groupId>org.codehaus.mojo</groupId>
        <artifactId>clirr-maven-plugin</artifactId>
        <configuration>
          <skip>true</skip>
        </configuration>
      </plugin>
    </plugins>
  </build>
</project><|MERGE_RESOLUTION|>--- conflicted
+++ resolved
@@ -18,11 +18,7 @@
   <parent>
     <artifactId>bigtable-hbase-1.x-parent</artifactId>
     <groupId>com.google.cloud.bigtable</groupId>
-<<<<<<< HEAD
     <version>1.16.1-SNAPSHOT</version> <!-- {x-version-update:bigtable-hbase-1x-parent:current} -->
-=======
-    <version>1.17.1-SNAPSHOT</version>
->>>>>>> ee2469b6
   </parent>
   <modelVersion>4.0.0</modelVersion>
 
