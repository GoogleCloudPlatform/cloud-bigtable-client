--- conflicted
+++ resolved
@@ -505,24 +505,15 @@
   }
 
   @Override
-<<<<<<< HEAD
   public AdminProtos.GetRegionInfoResponse.CompactionState getCompactionState(TableName tableName)
       throws IOException, InterruptedException {
-=======
-  public AdminProtos.GetRegionInfoResponse.CompactionState getCompactionState(TableName tableName) throws IOException, InterruptedException {
->>>>>>> 13289619
     throw new UnsupportedOperationException("getCompactionState");
   }
 
   @Override
-<<<<<<< HEAD
   public AdminProtos.GetRegionInfoResponse.CompactionState getCompactionStateForRegion(byte[] bytes)
       throws IOException, InterruptedException {
-=======
-  public AdminProtos.GetRegionInfoResponse.CompactionState getCompactionStateForRegion(byte[] bytes) throws IOException, InterruptedException {
->>>>>>> 13289619
     throw new UnsupportedOperationException("getCompactionStateForRegion");
-
   }
 
   @Override
